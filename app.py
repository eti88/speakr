# Speakr - Audio Transcription and Summarization App
import os
import sys
from typing import Any, Dict, List, Optional, Tuple
from flask import Flask, render_template, request, jsonify, send_file, redirect, url_for, flash, Response
from urllib.parse import urlparse, urljoin
try:
    from flask import Markup
except ImportError:
<<<<<<< HEAD
    from markupsafe import Markup # type: ignore
from flask_sqlalchemy import SQLAlchemy # type: ignore
from datetime import datetime
from openai import OpenAI # Keep using the OpenAI library # type: ignore
=======
    from markupsafe import Markup
from flask_sqlalchemy import SQLAlchemy
from datetime import datetime, timedelta
from openai import OpenAI # Keep using the OpenAI library
>>>>>>> 24840b84
import json
from werkzeug.utils import secure_filename
from werkzeug.exceptions import RequestEntityTooLarge
from werkzeug.middleware.proxy_fix import ProxyFix
from sqlalchemy import select # type: ignore
from sqlalchemy.orm import joinedload # type: ignore
import threading
from dotenv import load_dotenv # Import load_dotenv
import httpx # type: ignore
import re
import subprocess
import mimetypes
import markdown
import bleach # type: ignore
import redis
# Add common audio MIME type mappings that might be missing
mimetypes.add_type('audio/mp4', '.m4a')
mimetypes.add_type('audio/aac', '.aac')
mimetypes.add_type('audio/x-m4a', '.m4a')
mimetypes.add_type('audio/webm', '.webm')
mimetypes.add_type('audio/flac', '.flac')
mimetypes.add_type('audio/ogg', '.ogg')
from flask_login import LoginManager, UserMixin, login_user, logout_user, login_required, current_user # type: ignore
from flask_bcrypt import Bcrypt # type: ignore
from flask_wtf import FlaskForm # type: ignore
from flask_wtf.csrf import CSRFProtect # type: ignore
from wtforms import StringField, PasswordField, SubmitField, BooleanField # type: ignore
from wtforms.validators import DataRequired, Length, Email, EqualTo, ValidationError # type: ignore
from flask_limiter import Limiter # type: ignore
from flask_limiter.util import get_remote_address # type: ignore
import pytz
from babel.dates import format_datetime
import ast
import logging
import secrets
import time
from audio_chunking import AudioChunkingService, ChunkProcessingError, ChunkingNotSupportedError

# Optional imports for embedding functionality
try:
    import numpy as np # type: ignore
    from sentence_transformers import SentenceTransformer
    from sklearn.metrics.pairwise import cosine_similarity
    EMBEDDINGS_AVAILABLE = True
except ImportError as e:
    EMBEDDINGS_AVAILABLE = False
    # Create dummy classes to prevent import errors
    class SentenceTransformer:
        def __init__(self, *args, **kwargs):
            pass
        def encode(self, *args, **kwargs):
            return []
    
    np = None
    cosine_similarity = None

# Load environment variables from .env file
load_dotenv()

# Configure Redis connection (adjust host/port/db as needed)
redis_client = redis.Redis(host='localhost', port=6379, db=0)

# Early check for Inquire Mode configuration (needed for startup message)
ENABLE_INQUIRE_MODE = os.environ.get('ENABLE_INQUIRE_MODE', 'false').lower() == 'true'

# Log embedding status on startup
if ENABLE_INQUIRE_MODE and EMBEDDINGS_AVAILABLE:
    print("✅ Inquire Mode: Full semantic search enabled (embeddings available)")
elif ENABLE_INQUIRE_MODE and not EMBEDDINGS_AVAILABLE:
    print("⚠️  Inquire Mode: Basic text search only (embedding dependencies not available)")
    print("   To enable semantic search, install: pip install sentence-transformers==2.7.0 huggingface-hub>=0.19.0")
elif not ENABLE_INQUIRE_MODE:
    print("ℹ️  Inquire Mode: Disabled (set ENABLE_INQUIRE_MODE=true to enable)")

# Configure logging
log_level = os.environ.get('LOG_LEVEL', 'INFO').upper()
handler = logging.StreamHandler(sys.stdout)
handler.setLevel(log_level)
formatter = logging.Formatter('%(asctime)s - %(name)s - %(levelname)s - %(message)s')
handler.setFormatter(formatter)

# Get the root logger
root_logger = logging.getLogger()
root_logger.setLevel(log_level)
root_logger.addHandler(handler)

# Also configure Flask's logger
app_logger = logging.getLogger('werkzeug')
app_logger.setLevel(log_level)
app_logger.addHandler(handler)

# --- Rate Limiting Setup (will be configured after app creation) ---
limiter = Limiter(
    get_remote_address,
    app=None,  # Defer initialization
    default_limits=["20000 per day", "5000 per hour"]
)

def auto_close_json(json_string):
    """
    Attempts to close an incomplete JSON string by appending necessary brackets and braces.
    This is a simplified parser and may not handle all edge cases, but is
    designed to fix unterminated strings from API responses.
    """
    if not isinstance(json_string, str):
        return json_string

    stack = []
    in_string = False
    escape_next = False

    for char in json_string:
        if escape_next:
            escape_next = False
            continue

        if char == '\\':
            escape_next = True
            continue

        if char == '"':
            # We don't handle escaped quotes inside strings perfectly,
            # but this is a simple heuristic.
            if not escape_next:
                in_string = not in_string

        if not in_string:
            if char == '{':
                stack.append('}')
            elif char == '[':
                stack.append(']')
            elif char == '}':
                if stack and stack[-1] == '}':
                    stack.pop()
            elif char == ']':
                if stack and stack[-1] == ']':
                    stack.pop()

    # If we are inside a string at the end, close it.
    if in_string:
        json_string += '"'
    
    # Close any remaining open structures
    while stack:
        json_string += stack.pop()

    return json_string

def safe_json_loads(json_string, fallback_value=None):
    """
    Safely parse JSON with preprocessing to handle common LLM JSON formatting issues.
    
    Args:
        json_string (str): The JSON string to parse
        fallback_value: Value to return if parsing fails (default: None)
    
    Returns:
        Parsed JSON object or fallback_value if parsing fails
    """
    if not json_string or not isinstance(json_string, str):
        app.logger.warning(f"Invalid JSON input: {type(json_string)} - {json_string}")
        return fallback_value
    
    # Step 1: Clean the input string
    cleaned_json = json_string.strip()
    
    # Step 2: Extract JSON from markdown code blocks if present
    json_match = re.search(r'```(?:json)?\s*(.*?)\s*```', cleaned_json, re.DOTALL)
    if json_match:
        cleaned_json = json_match.group(1).strip()
    
    # Step 3: Try multiple parsing strategies
    parsing_strategies = [
        # Strategy 1: Direct parsing (for well-formed JSON)
        lambda x: json.loads(x),
        
        # Strategy 2: Fix common escape issues
        lambda x: json.loads(preprocess_json_escapes(x)),
        
        # Strategy 3: Use ast.literal_eval as fallback for simple cases
        lambda x: ast.literal_eval(x) if x.startswith(('{', '[')) else None,
        
        # Strategy 4: Extract JSON object/array using regex
        lambda x: json.loads(extract_json_object(x)),
        
        # Strategy 5: Auto-close incomplete JSON and parse
        lambda x: json.loads(auto_close_json(x)),
    ]
    
    for i, strategy in enumerate(parsing_strategies):
        try:
            result = strategy(cleaned_json)
            if result is not None:
                if i > 0:  # Log if we had to use a fallback strategy
                    app.logger.info(f"JSON parsed successfully using strategy {i+1}")
                return result
        except (json.JSONDecodeError, ValueError, SyntaxError) as e:
            if i == 0:  # Only log the first failure to avoid spam
                app.logger.debug(f"JSON parsing strategy {i+1} failed: {e}")
            continue
    
    # All strategies failed
    app.logger.error(f"All JSON parsing strategies failed for: {cleaned_json[:200]}...")
    return fallback_value

def preprocess_json_escapes(json_string):
    """
    Preprocess JSON string to fix common escape issues from LLM responses.
    Uses a more sophisticated approach to handle nested quotes properly.
    """
    if not json_string:
        return json_string
    
    result = []
    i = 0
    in_string = False
    escape_next = False
    expecting_value = False  # Track if we're expecting a value (after :)
    
    while i < len(json_string):
        char = json_string[i]
        
        if escape_next:
            # This character is escaped, add it as-is
            result.append(char)
            escape_next = False
        elif char == '\\':
            # This is an escape character
            result.append(char)
            escape_next = True
        elif char == ':' and not in_string:
            # We found a colon, next string will be a value
            result.append(char)
            expecting_value = True
        elif char == ',' and not in_string:
            # We found a comma, reset expecting_value
            result.append(char)
            expecting_value = False
        elif char == '"':
            if not in_string:
                # Starting a string
                in_string = True
                result.append(char)
            else:
                # We're in a string, check if this quote should be escaped
                # Look ahead to see if this is the end of the string value
                j = i + 1
                while j < len(json_string) and json_string[j].isspace():
                    j += 1
                
                # For keys (not expecting_value), only end on colon
                # For values (expecting_value), end on comma, closing brace, or closing bracket
                if expecting_value:
                    end_chars = ',}]'
                else:
                    end_chars = ':'
                
                if j < len(json_string) and json_string[j] in end_chars:
                    # This is the end of the string
                    in_string = False
                    result.append(char)
                    if not expecting_value:
                        # We just finished a key, next will be expecting value
                        expecting_value = True
                else:
                    # This is an inner quote that should be escaped
                    result.append('\\"')
        else:
            result.append(char)
        
        i += 1
    
    return ''.join(result)

def extract_json_object(text):
    """
    Extract the first complete JSON object or array from text using regex.
    """
    # Look for JSON object
    obj_match = re.search(r'\{.*\}', text, re.DOTALL)
    if obj_match:
        return obj_match.group(0)
    
    # Look for JSON array
    arr_match = re.search(r'\[.*\]', text, re.DOTALL)
    if arr_match:
        return arr_match.group(0)
    
    # Return original if no JSON structure found
    return text

# Initialize Flask-Bcrypt
bcrypt = Bcrypt()

# Helper function to convert markdown to HTML
def sanitize_html(text):
    """
    Sanitize HTML content to prevent XSS attacks and code execution.
    This function removes dangerous content while preserving safe formatting.
    """
    if not text:
        return ""
    
    # First, remove any template syntax that could be dangerous
    # Remove Jinja2/Flask template syntax
    text = re.sub(r'\{\{.*?\}\}', '', text, flags=re.DOTALL)
    text = re.sub(r'\{%.*?%\}', '', text, flags=re.DOTALL)
    
    # Remove other template-like syntax
    text = re.sub(r'<%.*?%>', '', text, flags=re.DOTALL)
    text = re.sub(r'<\?.*?\?>', '', text, flags=re.DOTALL)
    
    # Define allowed tags and attributes for safe HTML
    allowed_tags = [
        'p', 'br', 'strong', 'b', 'em', 'i', 'u', 'h1', 'h2', 'h3', 'h4', 'h5', 'h6',
        'ul', 'ol', 'li', 'blockquote', 'code', 'pre', 'a', 'img', 'table', 'thead', 
        'tbody', 'tr', 'th', 'td', 'dl', 'dt', 'dd', 'div', 'span', 'hr', 'sup', 'sub'
    ]
    
    allowed_attributes = {
        'a': ['href', 'title'],
        'img': ['src', 'alt', 'title', 'width', 'height'],
        'code': ['class'],  # For syntax highlighting
        'pre': ['class'],   # For syntax highlighting
        'div': ['class'],   # For code blocks
        'span': ['class'],  # For syntax highlighting
        'th': ['align'],
        'td': ['align'],
        'table': ['class']
    }
    
    # Sanitize the HTML to remove dangerous content
    sanitized_html = bleach.clean(
        text,
        tags=allowed_tags,
        attributes=allowed_attributes,
        protocols=['http', 'https', 'mailto'],
        strip=True  # Strip disallowed tags instead of escaping them
    )
    
    return sanitized_html

def md_to_html(text):
    if not text:
        return ""
    
    # Fix list spacing
    def fix_list_spacing(text):
        lines = text.split('\n')
        result = []
        in_list = False
        
        for line in lines:
            stripped = line.strip()
            
            # Check if this line is a list item (starts with -, *, +, or number.)
            is_list_item = (
                stripped.startswith(('- ', '* ', '+ ')) or
                (stripped and stripped[0].isdigit() and '. ' in stripped[:10])
            )
            
            # If we're starting a new list or continuing a list, ensure proper spacing
            if is_list_item:
                if not in_list and result and result[-1].strip():
                    # Starting a new list - add blank line before
                    result.append('')
                in_list = True
            elif in_list and stripped and not is_list_item:
                # Ending a list - add blank line after the list
                if result and result[-1].strip():
                    result.append('')
                in_list = False
            
            result.append(line)
        
        return '\n'.join(result)
    
    # Fix list spacing
    processed_text = fix_list_spacing(text)
    
    # Convert markdown to HTML with extensions for tables, code highlighting, etc.
    html = markdown.markdown(processed_text, extensions=[
        'fenced_code',      # Fenced code blocks
        'tables',           # Table support
        'attr_list',        # Attribute lists
        'def_list',         # Definition lists
        'footnotes',        # Footnotes
        'abbr',             # Abbreviations
        'codehilite',       # Syntax highlighting for code blocks
        'smarty'            # Smart quotes, dashes, etc.
    ])
    
    # Apply sanitization to the generated HTML
    return sanitize_html(html)

def format_transcription_for_llm(transcription_text):
    """
    Formats transcription for LLM. If it's our simplified JSON, convert it to plain text.
    Otherwise, return as is.
    """
    try:
        transcription_data = json.loads(transcription_text)
        if isinstance(transcription_data, list):
            # It's our simplified JSON format
            formatted_lines = []
            for segment in transcription_data:
                speaker = segment.get('speaker', 'Unknown Speaker')
                sentence = segment.get('sentence', '')
                formatted_lines.append(f"[{speaker}]: {sentence}")
            return "\n".join(formatted_lines)
    except (json.JSONDecodeError, TypeError):
        # Not a JSON, or not the format we expect, so return as is.
        pass
    return transcription_text

def clean_llm_response(text):
    """
    Clean LLM responses by removing thinking tags and excessive whitespace.
    This handles responses from reasoning models that include <think> tags.
    """
    if not text:
        return ""
    
    # Remove thinking tags and their content
    # Handle both <think> and <thinking> tags with various closing formats
    cleaned = re.sub(r'<think(?:ing)?>.*?</think(?:ing)?>', '', text, flags=re.DOTALL | re.IGNORECASE)
    
    # Also handle unclosed thinking tags (in case the model doesn't close them)
    cleaned = re.sub(r'<think(?:ing)?>.*$', '', cleaned, flags=re.DOTALL | re.IGNORECASE)
    
    # Remove any remaining XML-like tags that might be related to thinking
    # but preserve markdown formatting
    cleaned = re.sub(r'<(?!/?(?:code|pre|blockquote|p|br|hr|ul|ol|li|h[1-6]|em|strong|b|i|a|img)(?:\s|>|/))[^>]+>', '', cleaned)
    
    # Clean up excessive whitespace while preserving intentional formatting
    # Remove leading/trailing whitespace from each line
    lines = cleaned.split('\n')
    cleaned_lines = []
    for line in lines:
        # Preserve lines that are part of code blocks or lists
        if line.strip() or (len(cleaned_lines) > 0 and cleaned_lines[-1].strip().startswith(('```', '-', '*', '1.', '2.', '3.', '4.', '5.', '6.', '7.', '8.', '9.'))):
            cleaned_lines.append(line.rstrip())
    
    # Join lines and remove multiple consecutive blank lines
    cleaned = '\n'.join(cleaned_lines)
    cleaned = re.sub(r'\n{3,}', '\n\n', cleaned)
    
    # Final strip to remove leading/trailing whitespace
    return cleaned.strip()

def extract_thinking_content(text):
    """
    Extract thinking content from LLM responses.
    Returns a tuple of (thinking_content, main_content).
    """
    if not text:
        return ("", "")
    
    # Find all thinking tags and their content
    thinking_pattern = r'<think(?:ing)?>.*?</think(?:ing)?>'
    thinking_matches = re.findall(thinking_pattern, text, flags=re.DOTALL | re.IGNORECASE)
    
    # Extract the content from within the tags
    thinking_content = ""
    for match in thinking_matches:
        # Remove the opening and closing tags
        content = re.sub(r'^<think(?:ing)?>', '', match, flags=re.IGNORECASE)
        content = re.sub(r'</think(?:ing)?>$', '', content, flags=re.IGNORECASE)
        if thinking_content:
            thinking_content += "\n\n"
        thinking_content += content.strip()
    
    # Get the main content by removing thinking tags
    main_content = clean_llm_response(text)
    
    return (thinking_content, main_content)

def process_streaming_with_thinking(stream):
    """
    Generator that processes a streaming response and separates thinking content.
    Yields SSE-formatted data with 'delta' for regular content and 'thinking' for thinking content.
    """
    content_buffer = ""
    in_thinking = False
    thinking_buffer = ""
    
    for chunk in stream:
        content = chunk.choices[0].delta.content
        if content:
            content_buffer += content
            
            # Process the buffer to detect and handle thinking tags
            while True:
                if not in_thinking:
                    # Look for opening thinking tag
                    think_start = re.search(r'<think(?:ing)?>', content_buffer, re.IGNORECASE)
                    if think_start:
                        # Send any content before the thinking tag
                        before_thinking = content_buffer[:think_start.start()]
                        if before_thinking:
                            yield f"data: {json.dumps({'delta': before_thinking})}\n\n"
                        
                        # Start capturing thinking content
                        in_thinking = True
                        content_buffer = content_buffer[think_start.end():]
                        thinking_buffer = ""
                    else:
                        # No thinking tag found, send accumulated content
                        if content_buffer:
                            yield f"data: {json.dumps({'delta': content_buffer})}\n\n"
                        content_buffer = ""
                        break
                else:
                    # We're inside a thinking tag, look for closing tag
                    think_end = re.search(r'</think(?:ing)?>', content_buffer, re.IGNORECASE)
                    if think_end:
                        # Capture thinking content up to the closing tag
                        thinking_buffer += content_buffer[:think_end.start()]
                        
                        # Send the thinking content as a special type
                        if thinking_buffer.strip():
                            yield f"data: {json.dumps({'thinking': thinking_buffer.strip()})}\n\n"
                        
                        # Continue processing after the closing tag
                        in_thinking = False
                        content_buffer = content_buffer[think_end.end():]
                        thinking_buffer = ""
                    else:
                        # Still inside thinking tag, accumulate content
                        thinking_buffer += content_buffer
                        content_buffer = ""
                        break
    
    # Handle any remaining content
    if in_thinking and thinking_buffer:
        # Unclosed thinking tag - send as thinking content
        yield f"data: {json.dumps({'thinking': thinking_buffer.strip()})}\n\n"
    elif content_buffer:
        # Regular content
        yield f"data: {json.dumps({'delta': content_buffer})}\n\n"
    
    # Signal the end of the stream
    yield f"data: {json.dumps({'end_of_stream': True})}\n\n"

app = Flask(__name__)
# Use environment variables or default paths for Docker compatibility
app.config['SQLALCHEMY_DATABASE_URI'] = os.environ.get('SQLALCHEMY_DATABASE_URI', 'sqlite:////data/instance/transcriptions.db')
app.config['UPLOAD_FOLDER'] = os.environ.get('UPLOAD_FOLDER', '/data/uploads')
# MAX_CONTENT_LENGTH will be set dynamically after database initialization
# Set a secret key for session management and CSRF protection
app.config['SECRET_KEY'] = os.environ.get('SECRET_KEY', 'default-dev-key-change-in-production')

# Apply ProxyFix to handle headers from a reverse proxy (like Nginx or Caddy)
# This is crucial for request.is_secure to work correctly behind an SSL-terminating proxy.
app.wsgi_app = ProxyFix(app.wsgi_app, x_for=1, x_proto=1, x_host=1, x_prefix=1)

# --- Secure Session Cookie Configuration ---
# For local network usage, disable secure cookies to allow HTTP connections
# Only enable secure cookies in production when HTTPS is actually being used
app.config['SESSION_COOKIE_SECURE'] = False  # Allow HTTP for local network usage
app.config['SESSION_COOKIE_HTTPONLY'] = True  # Still protect against XSS
app.config['SESSION_COOKIE_SAMESITE'] = 'Lax'  # CSRF protection

db = SQLAlchemy()
db.init_app(app)

# Initialize Flask-Login and other extensions
login_manager = LoginManager()
login_manager.init_app(app)
login_manager.login_view = 'login'
login_manager.login_message_category = 'info'
bcrypt.init_app(app)
limiter.init_app(app)  # Initialize the limiter (uses in-memory storage by default)

csrf = CSRFProtect(app)

# Add context processor to make 'now' available to all templates
@app.context_processor
def inject_now():
    return {'now': datetime.now()}

# --- Timezone Formatting Filter ---
@app.template_filter('localdatetime')
def local_datetime_filter(dt):
    """Format a UTC datetime object to the user's local timezone."""
    if dt is None:
        return ""
    
    # Get timezone from .env, default to UTC
    user_tz_name = os.environ.get('TIMEZONE', 'UTC')
    try:
        user_tz = pytz.timezone(user_tz_name)
    except pytz.UnknownTimeZoneError:
        user_tz = pytz.utc
        app.logger.warning(f"Invalid TIMEZONE '{user_tz_name}' in .env. Defaulting to UTC.")

    # If the datetime object is naive, assume it's UTC
    if dt.tzinfo is None:
        dt = pytz.utc.localize(dt)

    # Convert to the user's timezone
    local_dt = dt.astimezone(user_tz)
    
    # Format it nicely
    return format_datetime(local_dt, format='medium', locale='en_US')

# Ensure upload and instance directories exist
os.makedirs(app.config['UPLOAD_FOLDER'], exist_ok=True)

# Ensure upload and instance directories exist
os.makedirs(app.config['UPLOAD_FOLDER'], exist_ok=True)
# Assuming the instance folder is handled correctly by Flask or created by setup.sh
# os.makedirs(os.path.dirname(app.config['SQLALCHEMY_DATABASE_URI'].replace('sqlite:///', '/')), exist_ok=True)


# --- User loader for Flask-Login ---
@login_manager.user_loader
def load_user(user_id):
    return db.session.get(User, int(user_id))

# --- Embedding and Chunking Utilities ---

# Initialize embedding model (lazy loading)
_embedding_model = None

def get_embedding_model():
    """Get or initialize the sentence transformer model."""
    global _embedding_model
    
    if not EMBEDDINGS_AVAILABLE:
        return None
        
    if _embedding_model is None:
        try:
            _embedding_model = SentenceTransformer('all-MiniLM-L6-v2')
            app.logger.info("Embedding model loaded successfully")
        except Exception as e:
            app.logger.error(f"Failed to load embedding model: {e}")
            return None
    return _embedding_model

def chunk_transcription(transcription, max_chunk_length=500, overlap=50):
    """
    Split transcription into overlapping chunks for better context retrieval.
    
    Args:
        transcription (str): The full transcription text
        max_chunk_length (int): Maximum characters per chunk
        overlap (int): Character overlap between chunks
    
    Returns:
        list: List of text chunks
    """
    if not transcription or len(transcription) <= max_chunk_length:
        return [transcription] if transcription else []
    
    chunks = []
    start = 0
    
    while start < len(transcription):
        end = start + max_chunk_length
        
        # Try to break at sentence boundaries
        if end < len(transcription):
            # Look for sentence endings within the last 100 characters
            sentence_end = -1
            for i in range(max(0, end - 100), end):
                if transcription[i] in '.!?':
                    # Check if it's not an abbreviation
                    if i + 1 < len(transcription) and transcription[i + 1].isspace():
                        sentence_end = i + 1
            
            if sentence_end > start:
                end = sentence_end
        
        chunk = transcription[start:end].strip()
        if chunk:
            chunks.append(chunk)
        
        # Move start position with overlap
        start = max(start + 1, end - overlap)
        
        # Prevent infinite loop
        if start >= len(transcription):
            break
    
    return chunks

def generate_embeddings(texts):
    """
    Generate embeddings for a list of texts.
    
    Args:
        texts (list): List of text strings
    
    Returns:
        list: List of embedding vectors as numpy arrays, or empty list if embeddings unavailable
    """
    if not EMBEDDINGS_AVAILABLE:
        app.logger.warning("Embeddings not available - skipping embedding generation")
        return []
        
    model = get_embedding_model()
    if not model or not texts:
        return []
    
    try:
        embeddings = model.encode(texts)
        return [embedding.astype(np.float32) for embedding in embeddings]  # type: ignore
    except Exception as e:
        app.logger.error(f"Error generating embeddings: {e}")
        return []

def serialize_embedding(embedding):
    """Convert numpy array to binary for database storage."""
    if embedding is None or not EMBEDDINGS_AVAILABLE:
        return None
    return embedding.tobytes()

def deserialize_embedding(binary_data):
    """Convert binary data back to numpy array."""
    if binary_data is None or not EMBEDDINGS_AVAILABLE:
        return None
    return np.frombuffer(binary_data, dtype=np.float32)  # type: ignore

def process_recording_chunks(recording_id):
    """
    Process a recording by creating chunks and generating embeddings.
    This should be called after a recording is transcribed.
    """
    try:
        recording = db.session.get(Recording, recording_id)
        if not recording or not recording.transcription:
            return False
        
        # Delete existing chunks for this recording
        TranscriptChunk.query.filter_by(recording_id=recording_id).delete()
        
        # Create chunks
        chunks = chunk_transcription(recording.transcription)
        
        if not chunks:
            return True
        
        # Generate embeddings
        embeddings = generate_embeddings(chunks)
        
        # Store chunks in database
        for i, (chunk_text, embedding) in enumerate(zip(chunks, embeddings)):
            chunk = TranscriptChunk(
                recording_id=recording_id,
                user_id=recording.user_id,
                chunk_index=i,
                content=chunk_text,
                embedding=serialize_embedding(embedding) if embedding is not None else None
            )
            db.session.add(chunk)
        
        db.session.commit()
        app.logger.info(f"Created {len(chunks)} chunks for recording {recording_id}")
        return True
        
    except Exception as e:
        app.logger.error(f"Error processing chunks for recording {recording_id}: {e}")
        db.session.rollback()
        return False

def basic_text_search_chunks(user_id, query, filters=None, top_k=5):
    """
    Basic text search fallback when embeddings are not available.
    Uses simple text matching instead of semantic search.
    """
    try:
        # Build base query for chunks
        chunks_query = TranscriptChunk.query.filter_by(user_id=user_id)
        
        # Apply filters if provided
        if filters:
            if filters.get('tag_ids'):
                chunks_query = chunks_query.join(Recording).join(
                    RecordingTag, Recording.id == RecordingTag.recording_id
                ).filter(RecordingTag.tag_id.in_(filters['tag_ids']))
            
            if filters.get('speaker_names'):
                # Filter by participants field in recordings instead of chunk speaker_name
                if not any(hasattr(desc, 'name') and desc.name == 'recording' for desc in chunks_query.column_descriptions):
                    chunks_query = chunks_query.join(Recording)
                
                # Build OR conditions for each speaker name in participants
                speaker_conditions = []
                for speaker_name in filters['speaker_names']:
                    speaker_conditions.append(
                        Recording.participants.ilike(f'%{speaker_name}%')
                    )
                
                chunks_query = chunks_query.filter(db.or_(*speaker_conditions))
                app.logger.info(f"Applied speaker filter for: {filters['speaker_names']}")
            
            if filters.get('recording_ids'):
                chunks_query = chunks_query.filter(
                    TranscriptChunk.recording_id.in_(filters['recording_ids'])
                )
            
            if filters.get('date_from') or filters.get('date_to'):
                chunks_query = chunks_query.join(Recording)
                if filters.get('date_from'):
                    chunks_query = chunks_query.filter(Recording.meeting_date >= filters['date_from'])
                if filters.get('date_to'):
                    chunks_query = chunks_query.filter(Recording.meeting_date <= filters['date_to'])
        
        # Simple text search - split query into words and search for them
        query_words = query.lower().split()
        if query_words:
            # Create a filter that matches any of the query words in the content
            text_conditions = []
            for word in query_words:
                text_conditions.append(TranscriptChunk.content.ilike(f'%{word}%'))
            
            # Combine conditions with OR
            from sqlalchemy import or_ # type: ignore
            chunks_query = chunks_query.filter(or_(*text_conditions))
        
        # Get chunks and return with dummy similarity scores
        chunks = chunks_query.limit(top_k).all()
        
        # Return chunks with dummy similarity scores (1.0 for found chunks)
        return [(chunk, 1.0) for chunk in chunks]
        
    except Exception as e:
        app.logger.error(f"Error in basic text search: {e}")
        return []

def semantic_search_chunks(user_id, query, filters=None, top_k=5):
    """
    Perform semantic search on transcript chunks with filtering.
    
    Args:
        user_id (int): User ID for permission filtering
        query (str): Search query
        filters (dict): Optional filters for tags, speakers, dates, recording_ids
        top_k (int): Number of top chunks to return
    
    Returns:
        list: List of relevant chunks with similarity scores
    """
    try:
        # If embeddings are not available, fall back to basic text search
        if not EMBEDDINGS_AVAILABLE:
            app.logger.info("Embeddings not available - using basic text search as fallback")
            return basic_text_search_chunks(user_id, query, filters, top_k)
        
        # Generate embedding for the query
        model = get_embedding_model()
        if not model:
            return basic_text_search_chunks(user_id, query, filters, top_k)
        
        query_embedding = model.encode([query])[0]
        
        # Build base query for chunks with eager loading of recording relationship
        chunks_query = TranscriptChunk.query.options(joinedload(TranscriptChunk.recording)).filter_by(user_id=user_id)
        
        # Apply filters if provided
        if filters:
            if filters.get('tag_ids'):
                # Join with recordings that have specified tags
                chunks_query = chunks_query.join(Recording).join(
                    RecordingTag, Recording.id == RecordingTag.recording_id
                ).filter(RecordingTag.tag_id.in_(filters['tag_ids']))
            
            if filters.get('speaker_names'):
                # Filter by participants field in recordings instead of chunk speaker_name
                if not any(hasattr(desc, 'name') and desc.name == 'recording' for desc in chunks_query.column_descriptions):
                    chunks_query = chunks_query.join(Recording)
                
                # Build OR conditions for each speaker name in participants
                speaker_conditions = []
                for speaker_name in filters['speaker_names']:
                    speaker_conditions.append(
                        Recording.participants.ilike(f'%{speaker_name}%')
                    )
                
                chunks_query = chunks_query.filter(db.or_(*speaker_conditions))
                app.logger.info(f"Applied speaker filter for: {filters['speaker_names']}")
            
            if filters.get('recording_ids'):
                chunks_query = chunks_query.filter(
                    TranscriptChunk.recording_id.in_(filters['recording_ids'])
                )
            
            if filters.get('date_from') or filters.get('date_to'):
                chunks_query = chunks_query.join(Recording)
                if filters.get('date_from'):
                    chunks_query = chunks_query.filter(Recording.meeting_date >= filters['date_from'])
                if filters.get('date_to'):
                    chunks_query = chunks_query.filter(Recording.meeting_date <= filters['date_to'])
        
        # Get chunks that have embeddings
        chunks = chunks_query.filter(TranscriptChunk.embedding.isnot(None)).all()
        
        if not chunks:
            return []
        
        # Calculate similarities
        chunk_similarities = []
        for chunk in chunks:
            try:
                chunk_embedding = deserialize_embedding(chunk.embedding)
                if chunk_embedding is not None:
                    similarity = cosine_similarity(
                        query_embedding.reshape(1, -1),
                        chunk_embedding.reshape(1, -1)
                    )[0][0]  # type: ignore
                    chunk_similarities.append((chunk, float(similarity)))
            except Exception as e:
                app.logger.warning(f"Error calculating similarity for chunk {chunk.id}: {e}")
                continue
        
        # Sort by similarity and return top k
        chunk_similarities.sort(key=lambda x: x[1], reverse=True)
        return chunk_similarities[:top_k]
        
    except Exception as e:
        app.logger.error(f"Error in semantic search: {e}")
        return []

# --- Database Models ---
class User(db.Model, UserMixin):
    id = db.Column(db.Integer, primary_key=True)
    username = db.Column(db.String(20), unique=True, nullable=False)
    email = db.Column(db.String(120), unique=True, nullable=False)
    password = db.Column(db.String(60), nullable=False)
    is_admin = db.Column(db.Boolean, default=False)
    recordings = db.relationship('Recording', backref='owner', lazy=True)
    transcription_language = db.Column(db.String(10), nullable=True) # For ISO 639-1 codes
    output_language = db.Column(db.String(50), nullable=True) # For full language names like "Spanish"
    summary_prompt = db.Column(db.Text, nullable=True)
    name = db.Column(db.String(100), nullable=True)
    job_title = db.Column(db.String(100), nullable=True)
    company = db.Column(db.String(100), nullable=True)
    diarize = db.Column(db.Boolean, default=False)
    
    def __repr__(self):
        return f"User('{self.username}', '{self.email}')"
class Speaker(db.Model):
    id = db.Column(db.Integer, primary_key=True)
    name = db.Column(db.String(100), nullable=False)
    user_id = db.Column(db.Integer, db.ForeignKey('user.id'), nullable=False)
    created_at = db.Column(db.DateTime, default=datetime.utcnow)
    last_used = db.Column(db.DateTime, default=datetime.utcnow)
    use_count = db.Column(db.Integer, default=1)
    
    # Relationship to user
    user = db.relationship('User', backref=db.backref('speakers', lazy=True, cascade='all, delete-orphan'))
    
    def to_dict(self):
        return {
            'id': self.id,
            'name': self.name,
            'created_at': self.created_at,
            'last_used': self.last_used,
            'use_count': self.use_count
        }

class SystemSetting(db.Model):
    id = db.Column(db.Integer, primary_key=True)
    key = db.Column(db.String(100), unique=True, nullable=False)
    value = db.Column(db.Text, nullable=True)
    description = db.Column(db.Text, nullable=True)
    setting_type = db.Column(db.String(50), nullable=False, default='string')  # string, integer, boolean, float
    created_at = db.Column(db.DateTime, default=datetime.utcnow)
    updated_at = db.Column(db.DateTime, default=datetime.utcnow, onupdate=datetime.utcnow)
    
    def to_dict(self):
        return {
            'id': self.id,
            'key': self.key,
            'value': self.value,
            'description': self.description,
            'setting_type': self.setting_type,
            'created_at': self.created_at,
            'updated_at': self.updated_at
        }
    
    @staticmethod
    def get_setting(key, default_value=None):
        """Get a system setting value by key, with optional default."""
        setting = SystemSetting.query.filter_by(key=key).first()
        if setting:
            # Convert value based on type
            if setting.setting_type == 'integer':
                try:
                    return int(setting.value) if setting.value is not None else default_value
                except (ValueError, TypeError):
                    return default_value
            elif setting.setting_type == 'boolean':
                return setting.value.lower() in ('true', '1', 'yes') if setting.value else default_value
            elif setting.setting_type == 'float':
                try:
                    return float(setting.value) if setting.value is not None else default_value
                except (ValueError, TypeError):
                    return default_value
            else:  # string
                return setting.value if setting.value is not None else default_value
        return default_value
    
    @staticmethod
    def set_setting(key, value, description=None, setting_type='string'):
        """Set a system setting value."""
        setting = SystemSetting.query.filter_by(key=key).first()
        if setting:
            setting.value = str(value) if value is not None else None
            setting.updated_at = datetime.utcnow()
            if description:
                setting.description = description
            if setting_type:
                setting.setting_type = setting_type
        else:
            setting = SystemSetting(
                key=key,
                value=str(value) if value is not None else None,
                description=description,
                setting_type=setting_type
            )
            db.session.add(setting)
        db.session.commit()
        return setting

# Many-to-many relationship table for recordings and tags
class RecordingTag(db.Model):
    __tablename__ = 'recording_tags'
    recording_id = db.Column(db.Integer, db.ForeignKey('recording.id'), primary_key=True)
    tag_id = db.Column(db.Integer, db.ForeignKey('tag.id'), primary_key=True)
    added_at = db.Column(db.DateTime, default=datetime.utcnow, nullable=True)
    order = db.Column(db.Integer, nullable=False, default=0)
    
    # Relationships
    recording = db.relationship('Recording', back_populates='tag_associations')
    tag = db.relationship('Tag', back_populates='recording_associations')

class Tag(db.Model):
    id = db.Column(db.Integer, primary_key=True)
    name = db.Column(db.String(50), nullable=False)
    user_id = db.Column(db.Integer, db.ForeignKey('user.id'), nullable=False)
    color = db.Column(db.String(7), default='#3B82F6')  # Hex color for UI
    
    # Custom settings for this tag
    custom_prompt = db.Column(db.Text, nullable=True)  # Custom summarization prompt
    default_language = db.Column(db.String(10), nullable=True)  # Default transcription language
    default_min_speakers = db.Column(db.Integer, nullable=True)  # Default min speakers for ASR
    default_max_speakers = db.Column(db.Integer, nullable=True)  # Default max speakers for ASR
    
    created_at = db.Column(db.DateTime, default=datetime.utcnow)
    updated_at = db.Column(db.DateTime, default=datetime.utcnow, onupdate=datetime.utcnow)
    
    # Relationships
    user = db.relationship('User', backref=db.backref('tags', lazy=True, cascade='all, delete-orphan'))
    # Use association object for many-to-many with order tracking
    recording_associations = db.relationship('RecordingTag', back_populates='tag', cascade='all, delete-orphan')
    
    # Unique constraint: tag name must be unique per user
    __table_args__ = (db.UniqueConstraint('name', 'user_id', name='_user_tag_uc'),)
    
    def to_dict(self):
        return {
            'id': self.id,
            'name': self.name,
            'color': self.color,
            'custom_prompt': self.custom_prompt,
            'default_language': self.default_language,
            'default_min_speakers': self.default_min_speakers,
            'default_max_speakers': self.default_max_speakers,
            'created_at': self.created_at.isoformat() if self.created_at else None,
            'recording_count': len(self.recording_associations)
        }

class Share(db.Model):
    id = db.Column(db.Integer, primary_key=True)
    public_id = db.Column(db.String(32), unique=True, nullable=False, default=lambda: secrets.token_urlsafe(16))
    recording_id = db.Column(db.Integer, db.ForeignKey('recording.id'), nullable=False)
    user_id = db.Column(db.Integer, db.ForeignKey('user.id'), nullable=False)
    created_at = db.Column(db.DateTime, default=datetime.utcnow)
    share_summary = db.Column(db.Boolean, default=True)
    share_notes = db.Column(db.Boolean, default=True)
    
    user = db.relationship('User', backref=db.backref('shares', lazy=True, cascade='all, delete-orphan'))
    recording = db.relationship('Recording', backref=db.backref('shares', lazy=True, cascade='all, delete-orphan'))

    def to_dict(self):
        return {
            'id': self.id,
            'public_id': self.public_id,
            'recording_id': self.recording_id,
            'created_at': local_datetime_filter(self.created_at),
            'share_summary': self.share_summary,
            'share_notes': self.share_notes,
            'recording_title': self.recording.title if self.recording else "N/A"
        }

class Recording(db.Model):
    # Add user_id foreign key to associate recordings with users
    user_id = db.Column(db.Integer, db.ForeignKey('user.id'), nullable=True)
    id = db.Column(db.Integer, primary_key=True)
    # Title will now often be AI-generated, maybe start with filename?
    title = db.Column(db.String(200), nullable=True) # Allow Null initially
    participants = db.Column(db.String(500))
    notes = db.Column(db.Text)
    transcription = db.Column(db.Text, nullable=True)
    summary = db.Column(db.Text, nullable=True) # <-- ADDED: Summary field
    status = db.Column(db.String(50), default='PENDING') # PENDING, PROCESSING, SUMMARIZING, COMPLETED, FAILED
    audio_path = db.Column(db.String(500))
    created_at = db.Column(db.DateTime, default=datetime.utcnow)
    meeting_date = db.Column(db.Date, nullable=True) # <-- ADDED: Meeting Date field
    file_size = db.Column(db.Integer)  # Store file size in bytes
    original_filename = db.Column(db.String(500), nullable=True) # Store the original uploaded filename
    is_inbox = db.Column(db.Boolean, default=True)  # New recordings are marked as inbox by default
    is_highlighted = db.Column(db.Boolean, default=False)  # Recordings can be highlighted by the user
    mime_type = db.Column(db.String(100), nullable=True)
    completed_at = db.Column(db.DateTime, nullable=True)
    processing_time_seconds = db.Column(db.Integer, nullable=True)
    processing_source = db.Column(db.String(50), default='upload')  # upload, auto_process, recording
    error_message = db.Column(db.Text, nullable=True)  # Store detailed error messages
    
    # Relationships
    tag_associations = db.relationship('RecordingTag', back_populates='recording', cascade='all, delete-orphan', order_by='RecordingTag.order')
    
    @property
    def tags(self):
        """Get tags ordered by the order they were added to this recording."""
        return [assoc.tag for assoc in sorted(self.tag_associations, key=lambda x: x.order)]

    def to_dict(self):
        return {
            'id': self.id,
            'title': self.title,
            'participants': self.participants,
            'notes': self.notes,
            'notes_html': md_to_html(self.notes) if self.notes else "",
            'transcription': self.transcription,
            'summary': self.summary,
            'summary_html': md_to_html(self.summary) if self.summary else "",
            'status': self.status,
            'created_at': local_datetime_filter(self.created_at),
            'completed_at': local_datetime_filter(self.completed_at),
            'processing_time_seconds': self.processing_time_seconds,
            'meeting_date': self.meeting_date.isoformat() if self.meeting_date else None, # <-- ADDED: Include meeting_date
            'file_size': self.file_size,
            'original_filename': self.original_filename, # <-- ADDED: Include original filename
            'user_id': self.user_id,
            'is_inbox': self.is_inbox,
            'is_highlighted': self.is_highlighted,
            'mime_type': self.mime_type,
            'tags': [tag.to_dict() for tag in self.tags] if self.tags else []
        }

class TranscriptChunk(db.Model):
    """Stores chunked transcription segments for efficient retrieval and embedding."""
    id = db.Column(db.Integer, primary_key=True)
    recording_id = db.Column(db.Integer, db.ForeignKey('recording.id'), nullable=False)
    user_id = db.Column(db.Integer, db.ForeignKey('user.id'), nullable=False)
    chunk_index = db.Column(db.Integer, nullable=False)  # Order within the recording
    content = db.Column(db.Text, nullable=False)  # The actual text chunk
    start_time = db.Column(db.Float, nullable=True)  # Start time in seconds (if available)
    end_time = db.Column(db.Float, nullable=True)  # End time in seconds (if available)
    speaker_name = db.Column(db.String(100), nullable=True)  # Speaker for this chunk
    embedding = db.Column(db.LargeBinary, nullable=True)  # Stored as binary vector
    created_at = db.Column(db.DateTime, default=datetime.utcnow)
    
    # Relationships
    recording = db.relationship('Recording', backref=db.backref('chunks', lazy=True, cascade='all, delete-orphan'))
    user = db.relationship('User', backref=db.backref('transcript_chunks', lazy=True, cascade='all, delete-orphan'))
    
    def to_dict(self):
        return {
            'id': self.id,
            'recording_id': self.recording_id,
            'chunk_index': self.chunk_index,
            'content': self.content,
            'start_time': self.start_time,
            'end_time': self.end_time,
            'speaker_name': self.speaker_name,
            'created_at': self.created_at.isoformat() if self.created_at else None
        }

class InquireSession(db.Model):
    """Tracks inquire mode sessions and their filtering criteria."""
    id = db.Column(db.Integer, primary_key=True)
    user_id = db.Column(db.Integer, db.ForeignKey('user.id'), nullable=False)
    session_name = db.Column(db.String(200), nullable=True)  # Optional user-defined name
    
    # Filter criteria (JSON stored as text)
    filter_tags = db.Column(db.Text, nullable=True)  # JSON array of tag IDs
    filter_speakers = db.Column(db.Text, nullable=True)  # JSON array of speaker names
    filter_date_from = db.Column(db.Date, nullable=True)
    filter_date_to = db.Column(db.Date, nullable=True)
    filter_recording_ids = db.Column(db.Text, nullable=True)  # JSON array of specific recording IDs
    
    created_at = db.Column(db.DateTime, default=datetime.utcnow)
    last_used = db.Column(db.DateTime, default=datetime.utcnow)
    
    # Relationships
    user = db.relationship('User', backref=db.backref('inquire_sessions', lazy=True, cascade='all, delete-orphan'))
    
    def to_dict(self):
        return {
            'id': self.id,
            'session_name': self.session_name,
            'filter_tags': json.loads(self.filter_tags) if self.filter_tags else [],
            'filter_speakers': json.loads(self.filter_speakers) if self.filter_speakers else [],
            'filter_date_from': self.filter_date_from.isoformat() if self.filter_date_from else None,
            'filter_date_to': self.filter_date_to.isoformat() if self.filter_date_to else None,
            'filter_recording_ids': json.loads(self.filter_recording_ids) if self.filter_recording_ids else [],
            'created_at': self.created_at.isoformat() if self.created_at else None,
            'last_used': self.last_used.isoformat() if self.last_used else None
        }

# --- Forms for Authentication ---
# --- Custom Password Validator ---
def password_check(form, field):
    password = field.data
    if len(password) < 8:
        raise ValidationError('Password must be at least 8 characters long.')
    if not re.search(r'[A-Z]', password):
        raise ValidationError('Password must contain at least one uppercase letter.')
    if not re.search(r'[a-z]', password):
        raise ValidationError('Password must contain at least one lowercase letter.')
    if not re.search(r'[0-9]', password):
        raise ValidationError('Password must contain at least one number.')
    if not re.search(r'[!@#$%^&*(),.?":{}|<>]', password):
        raise ValidationError('Password must contain at least one special character.')

# --- Share Routes ---
@app.route('/share/<string:public_id>', methods=['GET'])
def view_shared_recording(public_id):
    share = Share.query.filter_by(public_id=public_id).first_or_404()
    recording = share.recording
    
    # Create a limited dictionary for the public view
    recording_data = {
        'id': recording.id,
        'public_id': share.public_id,
        'title': recording.title,
        'participants': recording.participants,
        'transcription': recording.transcription,
        'summary': md_to_html(recording.summary) if share.share_summary else None,
        'notes': md_to_html(recording.notes) if share.share_notes else None,
        'meeting_date': recording.meeting_date.isoformat() if recording.meeting_date else None,
        'mime_type': recording.mime_type
    }
    
    return render_template('share.html', recording=recording_data)

@app.route('/api/recording/<int:recording_id>/share', methods=['POST'])
@login_required
def create_share(recording_id):
    if not request.is_secure:
        return jsonify({'error': 'Sharing is only available over a secure (HTTPS) connection.'}), 403
        
    recording = db.session.get(Recording, recording_id)
    if not recording or recording.user_id != current_user.id:
        return jsonify({'error': 'Recording not found or you do not have permission to share it.'}), 404
        
    data: Any = request.json
    share_summary = data.get('share_summary', True)
    share_notes = data.get('share_notes', True)
    
    share = Share(
        recording_id=recording.id,
        user_id=current_user.id,
        share_summary=share_summary,
        share_notes=share_notes
    )
    db.session.add(share)
    db.session.commit()
    
    share_url = url_for('view_shared_recording', public_id=share.public_id, _external=True)
    
    return jsonify({'success': True, 'share_url': share_url, 'share': share.to_dict()}), 201

@app.route('/api/shares', methods=['GET'])
@login_required
def get_shares():
    shares = Share.query.filter_by(user_id=current_user.id).order_by(Share.created_at.desc()).all()
    return jsonify([share.to_dict() for share in shares])

@app.route('/api/share/<int:share_id>', methods=['PUT'])
@login_required
def update_share(share_id):
    share = Share.query.filter_by(id=share_id, user_id=current_user.id).first_or_404()
    data: Any = request.json
    
    if 'share_summary' in data:
        share.share_summary = data['share_summary']
    if 'share_notes' in data:
        share.share_notes = data['share_notes']
        
    db.session.commit()
    return jsonify({'success': True, 'share': share.to_dict()})

@app.route('/api/share/<int:share_id>', methods=['DELETE'])
@login_required
def delete_share(share_id):
    share = Share.query.filter_by(id=share_id, user_id=current_user.id).first_or_404()
    db.session.delete(share)
    db.session.commit()
    return jsonify({'success': True})

# --- System Info API Endpoint ---
@app.route('/api/system/info', methods=['GET'])
def get_system_info():
    """Get system information including version and model details."""
    try:
        # Use the same version detection logic as startup
        version = get_version()
        
        return jsonify({
            'version': version,
            'llm_endpoint': TEXT_MODEL_BASE_URL,
            'llm_model': TEXT_MODEL_NAME,
            'whisper_endpoint': os.environ.get('TRANSCRIPTION_BASE_URL', 'https://api.openai.com/v1'),
            'asr_enabled': USE_ASR_ENDPOINT,
            'asr_endpoint': ASR_BASE_URL if USE_ASR_ENDPOINT else None
        })
    except Exception as e:
        app.logger.error(f"Error getting system info: {e}")
        return jsonify({'error': 'Unable to retrieve system information'}), 500

# --- Tag API Endpoints ---
@app.route('/api/tags', methods=['GET'])
@login_required
def get_tags():
    """Get all tags for the current user."""
    tags = Tag.query.filter_by(user_id=current_user.id).order_by(Tag.name).all()
    return jsonify([tag.to_dict() for tag in tags])

@app.route('/api/tags', methods=['POST'])
@login_required
def create_tag():
    """Create a new tag."""
    data = request.get_json()
    
    if not data or not data.get('name'):
        return jsonify({'error': 'Tag name is required'}), 400
    
    # Check if tag with same name already exists for this user
    existing_tag = Tag.query.filter_by(name=data['name'], user_id=current_user.id).first()
    if existing_tag:
        return jsonify({'error': 'Tag with this name already exists'}), 400
    
    tag = Tag(
        name=data['name'],
        user_id=current_user.id,
        color=data.get('color', '#3B82F6'),
        custom_prompt=data.get('custom_prompt'),
        default_language=data.get('default_language'),
        default_min_speakers=data.get('default_min_speakers'),
        default_max_speakers=data.get('default_max_speakers')
    )
    
    db.session.add(tag)
    db.session.commit()
    
    return jsonify(tag.to_dict()), 201

@app.route('/api/tags/<int:tag_id>', methods=['PUT'])
@login_required
def update_tag(tag_id):
    """Update a tag."""
    tag = Tag.query.filter_by(id=tag_id, user_id=current_user.id).first_or_404()
    data = request.get_json()
    
    if 'name' in data:
        # Check if new name conflicts with another tag
        existing_tag = Tag.query.filter_by(name=data['name'], user_id=current_user.id).filter(Tag.id != tag_id).first()
        if existing_tag:
            return jsonify({'error': 'Another tag with this name already exists'}), 400
        tag.name = data['name']
    
    if 'color' in data:
        tag.color = data['color']
    if 'custom_prompt' in data:
        tag.custom_prompt = data['custom_prompt']
    if 'default_language' in data:
        tag.default_language = data['default_language']
    if 'default_min_speakers' in data:
        tag.default_min_speakers = data['default_min_speakers']
    if 'default_max_speakers' in data:
        tag.default_max_speakers = data['default_max_speakers']
    
    tag.updated_at = datetime.utcnow()
    db.session.commit()
    
    return jsonify(tag.to_dict())

@app.route('/api/tags/<int:tag_id>', methods=['DELETE'])
@login_required
def delete_tag(tag_id):
    """Delete a tag."""
    tag = Tag.query.filter_by(id=tag_id, user_id=current_user.id).first_or_404()
    db.session.delete(tag)
    db.session.commit()
    return jsonify({'success': True})

@app.route('/api/recordings/<int:recording_id>/tags', methods=['POST'])
@login_required
def add_tag_to_recording(recording_id):
    """Add a tag to a recording."""
    recording = Recording.query.filter_by(id=recording_id, user_id=current_user.id).first_or_404()
    data = request.get_json()
    
    tag_id = data.get('tag_id')
    if not tag_id:
        return jsonify({'error': 'tag_id is required'}), 400
    
    tag = Tag.query.filter_by(id=tag_id, user_id=current_user.id).first_or_404()
    
    # Check if tag is already associated with recording
    existing_association = RecordingTag.query.filter_by(recording_id=recording_id, tag_id=tag_id).first()
    if not existing_association:
        # Get the next order number for this recording
        max_order = db.session.query(db.func.max(RecordingTag.order)).filter_by(recording_id=recording_id).scalar() or 0
        
        # Create new association with proper order
        new_association = RecordingTag(
            recording_id=recording_id,
            tag_id=tag_id,
            order=max_order + 1,
            added_at=datetime.utcnow()
        )
        db.session.add(new_association)
        db.session.commit()
    
    return jsonify({'success': True, 'tags': [t.to_dict() for t in recording.tags]})

@app.route('/api/recordings/<int:recording_id>/tags/<int:tag_id>', methods=['DELETE'])
@login_required
def remove_tag_from_recording(recording_id, tag_id):
    """Remove a tag from a recording."""
    recording = Recording.query.filter_by(id=recording_id, user_id=current_user.id).first_or_404()
    tag = Tag.query.filter_by(id=tag_id, user_id=current_user.id).first_or_404()
    
    # Find and remove the association
    association = RecordingTag.query.filter_by(recording_id=recording_id, tag_id=tag_id).first()
    if association:
        db.session.delete(association)
        db.session.commit()
    
    return jsonify({'success': True, 'tags': [t.to_dict() for t in recording.tags]})

class RegistrationForm(FlaskForm):
    username = StringField('Username', validators=[DataRequired(), Length(min=2, max=20)])
    email = StringField('Email', validators=[DataRequired(), Email()])
    password = PasswordField('Password', validators=[DataRequired(), password_check])
    confirm_password = PasswordField('Confirm Password', validators=[DataRequired(), EqualTo('password')])
    submit = SubmitField('Sign Up')
    
    def validate_username(self, username):
        user = User.query.filter_by(username=username.data).first()
        if user:
            raise ValidationError('That username is already taken. Please choose a different one.')
    
    def validate_email(self, email):
        user = User.query.filter_by(email=email.data).first()
        if user:
            raise ValidationError('That email is already registered. Please use a different one.')

class LoginForm(FlaskForm):
    email = StringField('Email', validators=[DataRequired(), Email()])
    password = PasswordField('Password', validators=[DataRequired()])
    remember = BooleanField('Remember Me')
    submit = SubmitField('Login')

# Function to check and add columns if they don't exist
def add_column_if_not_exists(engine, table_name, column_name, column_type):
    """Add a column to a table if it doesn't exist."""
    from sqlalchemy import text # type: ignore
    
    try:
        # Check if column exists
        with engine.connect() as conn:
            # For SQLite, we can query the pragma table_info using text()
            result = conn.execute(text(f"PRAGMA table_info({table_name})"))
            columns = [row[1] for row in result]
            
            if column_name not in columns:
                app.logger.info(f"Adding column {column_name} to {table_name}")
                conn.execute(text(f"ALTER TABLE {table_name} ADD COLUMN {column_name} {column_type}"))
                return True
            return False
    except Exception as e:
        app.logger.error(f"Error checking/adding column {column_name} to {table_name}: {e}")
        return False

with app.app_context():
    db.create_all()
    
    # Check and add new columns if they don't exist
    engine = db.engine
    try:
        # Add is_inbox column with default value of 1 (True)
        if add_column_if_not_exists(engine, 'recording', 'is_inbox', 'BOOLEAN DEFAULT 1'):
            app.logger.info("Added is_inbox column to recording table")
        
        # Add is_highlighted column with default value of 0 (False)
        if add_column_if_not_exists(engine, 'recording', 'is_highlighted', 'BOOLEAN DEFAULT 0'):
            app.logger.info("Added is_highlighted column to recording table")

        # Add language preference columns to User table
        if add_column_if_not_exists(engine, 'user', 'transcription_language', 'VARCHAR(10)'):
            app.logger.info("Added transcription_language column to user table")
        if add_column_if_not_exists(engine, 'user', 'output_language', 'VARCHAR(50)'):
            app.logger.info("Added output_language column to user table")
        if add_column_if_not_exists(engine, 'user', 'summary_prompt', 'TEXT'):
            app.logger.info("Added summary_prompt column to user table")
        if add_column_if_not_exists(engine, 'user', 'name', 'VARCHAR(100)'):
            app.logger.info("Added name column to user table")
        if add_column_if_not_exists(engine, 'user', 'job_title', 'VARCHAR(100)'):
            app.logger.info("Added job_title column to user table")
        if add_column_if_not_exists(engine, 'user', 'company', 'VARCHAR(100)'):
            app.logger.info("Added company column to user table")
        if add_column_if_not_exists(engine, 'user', 'diarize', 'BOOLEAN'):
            app.logger.info("Added diarize column to user table")
        if add_column_if_not_exists(engine, 'recording', 'mime_type', 'VARCHAR(100)'):
            app.logger.info("Added mime_type column to recording table")
        if add_column_if_not_exists(engine, 'recording', 'completed_at', 'DATETIME'):
            app.logger.info("Added completed_at column to recording table")
        if add_column_if_not_exists(engine, 'recording', 'processing_time_seconds', 'INTEGER'):
            app.logger.info("Added processing_time_seconds column to recording table")
        if add_column_if_not_exists(engine, 'recording', 'processing_source', 'VARCHAR(50) DEFAULT "upload"'):
            app.logger.info("Added processing_source column to recording table")
        if add_column_if_not_exists(engine, 'recording', 'error_message', 'TEXT'):
            app.logger.info("Added error_message column to recording table")
            
        # Add columns to recording_tags for order tracking
        if add_column_if_not_exists(engine, 'recording_tags', 'added_at', 'DATETIME'):
            app.logger.info("Added added_at column to recording_tags table")
        if add_column_if_not_exists(engine, 'recording_tags', 'order', '"order" INTEGER DEFAULT 0'):
            app.logger.info("Added order column to recording_tags table")
            
            # Update existing records to have proper order values (approximate by tag_id)
            try:
                from sqlalchemy import text # type: ignore
                with engine.connect() as conn:
                    # Get existing associations without order values and assign them
                    existing_associations = conn.execute(text('''
                        SELECT recording_id, tag_id, 
                               ROW_NUMBER() OVER (PARTITION BY recording_id ORDER BY tag_id) as row_num
                        FROM recording_tags 
                        WHERE "order" = 0
                    ''')).fetchall()
                    
                    for assoc in existing_associations:
                        conn.execute(text('''
                            UPDATE recording_tags 
                            SET "order" = :order_num 
                            WHERE recording_id = :rec_id AND tag_id = :tag_id
                        '''), {"order_num": assoc.row_num, "rec_id": assoc.recording_id, "tag_id": assoc.tag_id})
                    
                    conn.commit()
                    app.logger.info(f"Updated order values for {len(existing_associations)} existing tag associations")
            except Exception as e:
                app.logger.warning(f"Could not update existing tag order values: {e}")
        
        # Initialize default system settings
        if not SystemSetting.query.filter_by(key='transcript_length_limit').first():
            SystemSetting.set_setting(
                key='transcript_length_limit',
                value='30000',
                description='Maximum number of characters to send from transcript to LLM for summarization and chat. Use -1 for no limit.',
                setting_type='integer'
            )
            app.logger.info("Initialized default transcript_length_limit setting")
            
        if not SystemSetting.query.filter_by(key='max_file_size_mb').first():
            SystemSetting.set_setting(
                key='max_file_size_mb',
                value='250',
                description='Maximum file size allowed for audio uploads in megabytes (MB).',
                setting_type='integer'
            )
            app.logger.info("Initialized default max_file_size_mb setting")
        
        if not SystemSetting.query.filter_by(key='asr_timeout_seconds').first():
            SystemSetting.set_setting(
                key='asr_timeout_seconds',
                value='1800',
                description='Maximum time in seconds to wait for ASR transcription to complete. Default is 1800 seconds (30 minutes).',
                setting_type='integer'
            )
            app.logger.info("Initialized default asr_timeout_seconds setting")
        
        if not SystemSetting.query.filter_by(key='admin_default_summary_prompt').first():
            default_prompt = """Generate a comprehensive summary that includes the following sections:
- **Key Issues Discussed**: A bulleted list of the main topics
- **Key Decisions Made**: A bulleted list of any decisions reached
- **Action Items**: A bulleted list of tasks assigned, including who is responsible if mentioned"""
            SystemSetting.set_setting(
                key='admin_default_summary_prompt',
                value=default_prompt,
                description='Default summarization prompt used when users have not set their own prompt. This serves as the base prompt for all users.',
                setting_type='string'
            )
            app.logger.info("Initialized admin_default_summary_prompt setting")
        
        # Process existing recordings for inquire mode (chunk and embed them)
        # Only run if inquire mode is enabled
        if ENABLE_INQUIRE_MODE:
            # Use a file lock to prevent multiple workers from running this simultaneously
            import fcntl
            import tempfile
            lock_file_path = os.path.join(tempfile.gettempdir(), 'inquire_migration.lock')
            
            try:
                with open(lock_file_path, 'w') as lock_file:
                    # Try to acquire exclusive lock (non-blocking)
                    try:
                        fcntl.flock(lock_file.fileno(), fcntl.LOCK_EX | fcntl.LOCK_NB)
                        app.logger.info("Acquired migration lock, checking for existing recordings that need chunking for inquire mode...")
                        
                        completed_recordings = Recording.query.filter_by(status='COMPLETED').all()
                        recordings_needing_processing = []
                        
                        for recording in completed_recordings:
                            if recording.transcription:  # Has transcription
                                chunk_count = TranscriptChunk.query.filter_by(recording_id=recording.id).count()
                                if chunk_count == 0:  # No chunks yet
                                    recordings_needing_processing.append(recording)
                        
                        if recordings_needing_processing:
                            app.logger.info(f"Found {len(recordings_needing_processing)} recordings that need chunking for inquire mode")
                            app.logger.info("Processing first 10 recordings automatically. Use admin API or migration script for remaining recordings.")
                            
                            # Process first 10 recordings automatically to avoid long startup times
                            batch_size = min(10, len(recordings_needing_processing))
                            processed = 0
                            
                            for i in range(batch_size):
                                recording = recordings_needing_processing[i]
                                try:
                                    success = process_recording_chunks(recording.id)
                                    if success:
                                        processed += 1
                                        app.logger.info(f"Processed chunks for recording: {recording.title} ({recording.id})")
                                except Exception as e:
                                    app.logger.warning(f"Failed to process chunks for recording {recording.id}: {e}")
                            
                            remaining = len(recordings_needing_processing) - processed
                            if remaining > 0:
                                app.logger.info(f"Successfully processed {processed} recordings. {remaining} recordings remaining.")
                                app.logger.info("Use the admin migration API or run 'python migrate_existing_recordings.py' to process remaining recordings.")
                            else:
                                app.logger.info(f"Successfully processed all {processed} recordings for inquire mode.")
                        else:
                            app.logger.info("All existing recordings are already processed for inquire mode.")
                        
                    except BlockingIOError:
                        app.logger.info("Migration already running in another worker, skipping...")
                    
            except Exception as e:
                app.logger.warning(f"Error during existing recordings migration: {e}")
                app.logger.info("Existing recordings can be migrated later using the admin API or migration script.")
            
    except Exception as e:
        app.logger.error(f"Error during database migration: {e}")

# --- API client setup for OpenRouter ---
# Use environment variables from .env
TEXT_MODEL_API_KEY = os.environ.get("TEXT_MODEL_API_KEY")
TEXT_MODEL_BASE_URL = os.environ.get("TEXT_MODEL_BASE_URL", "https://openrouter.ai/api/v1")
TEXT_MODEL_NAME = os.environ.get("TEXT_MODEL_NAME", "openai/gpt-3.5-turbo") # Default if not set

# Set up HTTP client with custom headers for OpenRouter app identification
app_headers = {
    "HTTP-Referer": "https://github.com/murtaza-nasir/speakr",  # Your app's repo URL for OpenRouter visibility
    "X-Title": "Speakr - AI Audio Transcription",  # Your app name for OpenRouter visibility
    "User-Agent": "Speakr/1.0 (https://github.com/murtaza-nasir/speakr)"  # Custom user agent for better tracking
}

http_client_no_proxy = httpx.Client(
    verify=True,
    headers=app_headers
)

try:
    # Always attempt to create client - use API key if provided, otherwise use placeholder
    api_key = TEXT_MODEL_API_KEY or "not-needed"
    client = OpenAI(
        api_key=api_key,
        base_url=TEXT_MODEL_BASE_URL,
        http_client=http_client_no_proxy
    )
    app.logger.info(f"LLM client initialized for endpoint: {TEXT_MODEL_BASE_URL}. Using model: {TEXT_MODEL_NAME}")
    if "openrouter" in TEXT_MODEL_BASE_URL.lower():
        app.logger.info("OpenRouter integration: App identification headers added for visibility in logs")
except Exception as client_init_e:
    app.logger.error(f"Failed to initialize LLM client: {client_init_e}", exc_info=True)
    client = None

def call_llm_completion(messages, temperature=0.7, response_format=None, stream=False, max_tokens=None):
    """
    Centralized function for LLM API calls with proper error handling and logging.
    
    Args:
        messages: List of message dicts with 'role' and 'content'
        temperature: Sampling temperature (0-1)
        response_format: Optional response format dict (e.g., {"type": "json_object"})
        stream: Whether to stream the response
        max_tokens: Optional maximum tokens to generate
        
    Returns:
        OpenAI completion object or generator (if streaming)
    """
    if not client:
        raise ValueError("LLM client not initialized")
    
    if not TEXT_MODEL_API_KEY:
        raise ValueError("TEXT_MODEL_API_KEY not configured")
    
    try:
        completion_args = {
            "model": TEXT_MODEL_NAME,
            "messages": messages,
            "temperature": temperature,
            "stream": stream
        }
        
        if response_format:
            completion_args["response_format"] = response_format
            
        if max_tokens:
            completion_args["max_tokens"] = max_tokens
            
        return client.chat.completions.create(**completion_args)
        
    except Exception as e:
        app.logger.error(f"LLM API call failed: {e}")
        raise

# Store details for the transcription client (potentially different)
transcription_api_key = os.environ.get("TRANSCRIPTION_API_KEY", "cant-be-empty")
transcription_base_url = os.environ.get("TRANSCRIPTION_BASE_URL", "https://openrouter.ai/api/v1")


# ASR endpoint configuration
USE_ASR_ENDPOINT = os.environ.get('USE_ASR_ENDPOINT', 'false').lower() == 'true'
ASR_BASE_URL = os.environ.get('ASR_BASE_URL')

# When using ASR endpoint, automatically enable diarization and set sensible defaults
# Users can still override these if needed, but they default to the expected ASR behavior
if USE_ASR_ENDPOINT:
    # Default to diarization enabled for ASR (can be overridden by setting ASR_DIARIZE=false)
    ASR_DIARIZE = os.environ.get('ASR_DIARIZE', 'true').lower() == 'true'
    # Default speaker range for most conversations (None means auto-detect)
    ASR_MIN_SPEAKERS = os.environ.get('ASR_MIN_SPEAKERS')
    ASR_MAX_SPEAKERS = os.environ.get('ASR_MAX_SPEAKERS')
else:
    # When not using ASR, these settings are irrelevant
    ASR_DIARIZE = False
    ASR_MIN_SPEAKERS = None
    ASR_MAX_SPEAKERS = None

# Audio chunking configuration for large files with OpenAI Whisper API
ENABLE_CHUNKING = os.environ.get('ENABLE_CHUNKING', 'true').lower() == 'true'
CHUNK_SIZE_MB = int(os.environ.get('CHUNK_SIZE_MB', '20'))  # 20MB default for safety margin
CHUNK_OVERLAP_SECONDS = int(os.environ.get('CHUNK_OVERLAP_SECONDS', '3'))  # 3 seconds overlap

# Initialize chunking service
chunking_service = AudioChunkingService(
    max_chunk_size_mb=CHUNK_SIZE_MB,
    overlap_seconds=CHUNK_OVERLAP_SECONDS
) if ENABLE_CHUNKING else None

# Get and log version information at startup
def get_version():
    # Try reading VERSION file first (works in Docker)
    try:
        with open('VERSION', 'r') as f:
            return f.read().strip()
    except FileNotFoundError:
        pass
    
    # Fall back to git tags (works in development)
    try:
        import subprocess
        return subprocess.check_output(['git', 'describe', '--tags', '--abbrev=0'], 
                                     stderr=subprocess.DEVNULL).decode().strip()
    except:
        pass
    
    # Final fallback
    return "unknown"

version = get_version()

app.logger.info(f"=== Speakr {version} Starting Up ===")
app.logger.info(f"Using LLM endpoint: {TEXT_MODEL_BASE_URL} with model: {TEXT_MODEL_NAME}")
app.logger.info(f"Using Whisper API at: {transcription_base_url}")
if USE_ASR_ENDPOINT:
    app.logger.info(f"ASR endpoint is enabled at: {ASR_BASE_URL}")

# --- Background Transcription & Summarization Task ---
def format_api_error_message(error_str):
    """
    Formats API error messages to be more user-friendly.
    Specifically handles token limit errors with helpful suggestions.
    """
    error_lower = error_str.lower()
    
    # Check for token limit errors
    if 'maximum context length' in error_lower and 'tokens' in error_lower:
        return "[Summary generation failed: The transcription is too long for AI processing. Request your admin to try using a different LLM with a larger context size, or set a limit for the transcript_length_limit in the system settings.]"
    
    # Check for other common API errors
    if 'rate limit' in error_lower:
        return "[Summary generation failed: API rate limit exceeded. Please try again in a few minutes.]"
    
    if 'insufficient funds' in error_lower or 'quota exceeded' in error_lower:
        return "[Summary generation failed: API quota exceeded. Please contact support.]"
    
    if 'timeout' in error_lower:
        return "[Summary generation failed: Request timed out. Please try again.]"
    
    # For other errors, show a generic message
    return f"[Summary generation failed: {error_str}]"

def generate_title_task(app_context, recording_id):
    """Generates only a title for a recording based on transcription.
    
    Args:
        app_context: Flask app context
        recording_id: ID of the recording
    """
    with app_context:
        recording = db.session.get(Recording, recording_id)
        if not recording:
            app.logger.error(f"Error: Recording {recording_id} not found for title generation.")
            return
            
        if client is None:
            app.logger.warning(f"Skipping title generation for {recording_id}: OpenRouter client not configured.")
            # Still mark as completed even if we can't generate a title
            recording.status = 'COMPLETED'
            recording.completed_at = datetime.utcnow()
            db.session.commit()
            return
            
        if not recording.transcription or len(recording.transcription.strip()) < 10:
            app.logger.warning(f"Transcription for recording {recording_id} is too short or empty. Skipping title generation.")
            # Still mark as completed even if we can't generate a title
            recording.status = 'COMPLETED'
            recording.completed_at = datetime.utcnow()
            db.session.commit()
            return
        
        # Get configurable transcript length limit and format transcription for LLM
        transcript_limit = SystemSetting.get_setting('transcript_length_limit', 30000)
        if transcript_limit == -1:
            raw_transcription = recording.transcription
        else:
            raw_transcription = recording.transcription[:transcript_limit]
            
        # Convert ASR JSON to clean text format
        transcript_text = format_transcription_for_llm(raw_transcription)
        
        
        # Get user language preference
        user_output_language = None
        if recording.owner:
            user_output_language = recording.owner.output_language
            
        language_directive = f"Please provide the title in {user_output_language}." if user_output_language else ""
        
        prompt_text = f"""Create a short title for this conversation:

{transcript_text}

Requirements:
- Maximum 8 words
- No phrases like "Discussion about" or "Meeting on"  
- Just the main topic

{language_directive}

Title:"""

        system_message_content = "You are an AI assistant that generates concise titles for audio transcriptions. Respond only with the title."
        if user_output_language:
            system_message_content += f" Ensure your response is in {user_output_language}."
        
            
        try:
            completion = call_llm_completion(
                messages=[
                    {"role": "system", "content": system_message_content},
                    {"role": "user", "content": prompt_text}
                ],
                temperature=0.7,
                max_tokens=5000
            )
            
            
            raw_response = completion.choices[0].message.content
            reasoning = getattr(completion.choices[0].message, 'reasoning', None)
            
            # Use reasoning content if main content is empty (fallback for reasoning models)
            if not raw_response and reasoning:
                app.logger.info(f"Title generation for recording {recording_id}: Using reasoning field as fallback")
                # Try to extract a title from the reasoning field
                lines = reasoning.strip().split('\n')
                # Look for the last line that might be the title
                for line in reversed(lines):
                    line = line.strip()
                    if line and not line.startswith('I') and len(line.split()) <= 8:
                        raw_response = line
                        break
            
            title = clean_llm_response(raw_response) if raw_response else ""
            
            if title:
                recording.title = title
                app.logger.info(f"Title generated for recording {recording_id}: {title}")
            else:
                app.logger.warning(f"Empty title generated for recording {recording_id}")
                
        except Exception as e:
            app.logger.error(f"Error generating title for recording {recording_id}: {str(e)}")
            app.logger.error(f"Exception details:", exc_info=True)
        
        # Always set status to COMPLETED after title generation (successful or not)
        # This ensures transcription processing is marked as complete
        recording.status = 'COMPLETED'
        recording.completed_at = datetime.utcnow()
        db.session.commit()
        
        # Process chunks for semantic search after completion (if inquire mode is enabled)
        if ENABLE_INQUIRE_MODE:
            try:
                process_recording_chunks(recording_id)
            except Exception as e:
                app.logger.error(f"Error processing chunks for completed recording {recording_id}: {e}")

def generate_summary_only_task(app_context, recording_id):
    """Generates only a summary for a recording (no title, no JSON response).
    
    Args:
        app_context: Flask app context
        recording_id: ID of the recording
    """
    with app_context:
        recording = db.session.get(Recording, recording_id)
        if not recording:
            app.logger.error(f"Error: Recording {recording_id} not found for summary generation.")
            return
            
        if client is None:
            app.logger.warning(f"Skipping summary generation for {recording_id}: OpenRouter client not configured.")
            recording.summary = "[Summary skipped: OpenRouter client not configured]"
            db.session.commit()
            return
            
        recording.status = 'SUMMARIZING'
        db.session.commit()
        
        app.logger.info(f"Requesting summary from OpenRouter for recording {recording_id} using model {TEXT_MODEL_NAME}...")
        
        if not recording.transcription or len(recording.transcription.strip()) < 10:
            app.logger.warning(f"Transcription for recording {recording_id} is too short or empty. Skipping summarization.")
            recording.summary = "[Summary skipped due to short transcription]"
            recording.status = 'COMPLETED'
            db.session.commit()
            return
        
        # Get user preferences and tag custom prompts
        user_summary_prompt = None
        user_output_language = None
        tag_custom_prompt = None
        
        # Collect all custom prompts from tags in the order they were added to this recording
        tag_custom_prompts = []
        if recording.tags:
            # Tags are now automatically ordered by the order they were added to this recording
            for tag in recording.tags:
                if tag.custom_prompt and tag.custom_prompt.strip():
                    tag_custom_prompts.append({
                        'name': tag.name,
                        'prompt': tag.custom_prompt.strip()
                    })
                    app.logger.info(f"Found custom prompt from tag '{tag.name}' for recording {recording_id}")
        
        # Create merged prompt if we have multiple tag prompts
        if tag_custom_prompts:
            if len(tag_custom_prompts) == 1:
                tag_custom_prompt = tag_custom_prompts[0]['prompt']
                app.logger.info(f"Using single custom prompt from tag '{tag_custom_prompts[0]['name']}' for recording {recording_id}")
            else:
                # Merge multiple prompts seamlessly as unified instructions
                merged_parts = []
                for tag_prompt in tag_custom_prompts:
                    merged_parts.append(tag_prompt['prompt'])
                tag_custom_prompt = "\n\n".join(merged_parts)
                tag_names = [tp['name'] for tp in tag_custom_prompts]
                app.logger.info(f"Combined custom prompts from {len(tag_custom_prompts)} tags in order added ({', '.join(tag_names)}) for recording {recording_id}")
        else:
            tag_custom_prompt = None
        
        if recording.owner:
            user_summary_prompt = recording.owner.summary_prompt
            user_output_language = recording.owner.output_language
        
        # Format transcription for LLM (convert JSON to clean text format like clipboard copy)
        formatted_transcription = format_transcription_for_llm(recording.transcription)
        
        # Get configurable transcript length limit
        transcript_limit = SystemSetting.get_setting('transcript_length_limit', 30000)
        if transcript_limit == -1:
            transcript_text = formatted_transcription
        else:
            transcript_text = formatted_transcription[:transcript_limit]
        
        language_directive = f"Please provide the summary in {user_output_language}." if user_output_language else ""
        
        # Build system message with summarization instructions
        system_message_content = "You are an AI assistant that generates comprehensive summaries for meeting transcripts. Respond only with the summary in Markdown format. Do NOT use markdown code blocks (```markdown). Provide raw markdown content directly."
        if user_output_language:
            system_message_content += f" Ensure your response is in {user_output_language}."
        
        # Add summarization instructions to system message
        # Priority order: tag custom prompt > user summary prompt > admin default prompt > hardcoded fallback
        if tag_custom_prompt:
            app.logger.info(f"Using tag custom prompt for recording {recording_id}")
            system_message_content += f"\n\nSummarization Instructions:\n{tag_custom_prompt}"
        elif user_summary_prompt:
            app.logger.info(f"Using user custom prompt for recording {recording_id}")
            system_message_content += f"\n\nSummarization Instructions:\n{user_summary_prompt}"
        else:
            # Get admin default prompt from system settings
            admin_default_prompt = SystemSetting.get_setting('admin_default_summary_prompt', None)
            if admin_default_prompt:
                app.logger.info(f"Using admin default prompt for recording {recording_id}")
                system_message_content += f"\n\nSummarization Instructions:\n{admin_default_prompt}"
            else:
                # Fallback to hardcoded default if admin hasn't set one
                default_instructions = """Generate a comprehensive summary that includes the following sections:
- **Key Issues Discussed**: A bulleted list of the main topics
- **Key Decisions Made**: A bulleted list of any decisions reached
- **Action Items**: A bulleted list of tasks assigned, including who is responsible if mentioned"""
                app.logger.info(f"Using hardcoded default prompt for recording {recording_id}")
                system_message_content += f"\n\nSummarization Instructions:\n{default_instructions}"
        
        # Build user prompt with context information
        current_date = datetime.now().strftime("%B %d, %Y")
        
        # Build context information
        context_parts = []
        context_parts.append(f"Current date: {current_date}")
        
        # Add selected tags information
        if recording.tags:
            tag_names = [tag.name for tag in recording.tags]
            context_parts.append(f"Tags applied to this transcript by the user: {', '.join(tag_names)}")
        
        # Add user profile information if available
        if recording.owner:
            user_context_parts = []
            if recording.owner.name:
                user_context_parts.append(f"Name: {recording.owner.name}")
            if recording.owner.job_title:
                user_context_parts.append(f"Job title: {recording.owner.job_title}")
            if recording.owner.company:
                user_context_parts.append(f"Company: {recording.owner.company}")
            
            if user_context_parts:
                context_parts.append(f"Information about the user: {', '.join(user_context_parts)}")
        
        # Combine context and transcript
        context_section = "Context:\n" + "\n".join(f"- {part}" for part in context_parts)
        
        prompt_text = f"""{context_section}

Transcription:
\"\"\"
{transcript_text}
\"\"\"

Please analyze the above transcription and generate a summary following the provided instructions."""
            
        # Debug logging: Log the complete prompt being sent to the LLM
        app.logger.info(f"Sending summarization prompt to LLM (length: {len(prompt_text)} chars). Set LOG_LEVEL=DEBUG to see full prompt details.")
        app.logger.debug(f"=== SUMMARIZATION DEBUG for recording {recording_id} ===")
        app.logger.debug(f"System message: {system_message_content}")
        app.logger.debug(f"User prompt (length: {len(prompt_text)} chars):\n{prompt_text}")
        app.logger.debug(f"=== END SUMMARIZATION DEBUG for recording {recording_id} ===")
            
        try:
            completion = call_llm_completion(
                messages=[
                    {"role": "system", "content": system_message_content},
                    {"role": "user", "content": prompt_text}
                ],
                temperature=0.5,
                max_tokens=int(os.environ.get("SUMMARY_MAX_TOKENS", "3000"))
            )
            
            raw_response = completion.choices[0].message.content
            app.logger.info(f"Raw LLM response for recording {recording_id}: '{raw_response}'")
            
            summary = clean_llm_response(raw_response) if raw_response else ""
            app.logger.info(f"Processed summary length for recording {recording_id}: {len(summary)} characters")
            
            if summary:
                recording.summary = summary
                recording.status = 'COMPLETED'
                recording.completed_at = datetime.utcnow()
                db.session.commit()
                app.logger.info(f"Summary generated successfully for recording {recording_id}")
            else:
                app.logger.warning(f"Empty summary generated for recording {recording_id}")
                recording.summary = "[Summary not generated]"
                recording.status = 'COMPLETED'
                db.session.commit()
                
        except Exception as e:
            error_msg = handle_openai_api_error(e, "summary")
            app.logger.error(f"Error generating summary for recording {recording_id}: {str(e)}")
            recording.summary = error_msg
            recording.status = 'FAILED'
            db.session.commit()

def extract_audio_from_video(video_filepath, output_format='mp3', cleanup_original=True):
    """Extract audio from video containers using FFmpeg.
    
    Uses MP3 codec for optimal compatibility and predictable file sizes.
    64kbps MP3 provides good speech quality at ~480KB per minute.
    """
    try:
        # Generate output filename with audio extension
        base_filepath, file_ext = os.path.splitext(video_filepath)
        temp_audio_filepath = f"{base_filepath}_audio_temp.{output_format}"
        final_audio_filepath = f"{base_filepath}_audio.{output_format}"
        
        app.logger.info(f"Extracting audio from video: {video_filepath} -> {temp_audio_filepath}")
        
        # Extract audio using FFmpeg - using MP3 for consistency with chunking
        subprocess.run([
            'ffmpeg', '-i', video_filepath, '-y',
            '-vn',  # No video
            '-codec:a', 'libmp3lame',  # Use LAME MP3 encoder explicitly
            '-b:a', '64k',  # 64kbps bitrate (better quality than chunking's 32k, still small)
            '-ar', '22050',  # 22.05kHz sample rate (good for speech, better than 16kHz)
            '-ac', '1',  # Mono (sufficient for speech, reduces file size)
            '-compression_level', '2',  # Better compression
            temp_audio_filepath
        ], check=True, capture_output=True, text=True)
        
        app.logger.info(f"Successfully extracted audio to {temp_audio_filepath}")
        
        # Optionally preserve temp file for debugging (set PRESERVE_TEMP_AUDIO=true in env)
        if os.getenv('PRESERVE_TEMP_AUDIO', 'false').lower() == 'true':
            import shutil
            shutil.copy2(temp_audio_filepath, temp_audio_filepath.replace('_temp', '_debug'))
            app.logger.info(f"Debug: Preserved temp audio file as {temp_audio_filepath.replace('_temp', '_debug')}")
        
        # Rename temp file to final filename
        os.rename(temp_audio_filepath, final_audio_filepath)
        
        # Clean up original video file if requested
        if cleanup_original:
            try:
                os.remove(video_filepath)
                app.logger.info(f"Cleaned up original video file: {video_filepath}")
            except Exception as e:
                app.logger.warning(f"Failed to clean up original video file {video_filepath}: {str(e)}")
        
        return final_audio_filepath, f'audio/{output_format}'
        
    except subprocess.CalledProcessError as e:
        app.logger.error(f"FFmpeg audio extraction failed for {video_filepath}: {e.stderr}")
        raise Exception(f"Audio extraction failed: {e.stderr}")
    except FileNotFoundError:
        app.logger.error("FFmpeg command not found. Please ensure FFmpeg is installed and in the system's PATH.")
        raise Exception("Audio conversion tool (FFmpeg) not found on server.")
    except Exception as e:
        app.logger.error(f"Error extracting audio from {video_filepath}: {str(e)}")
        raise

def transcribe_audio_asr(app_context, recording_id, filepath, original_filename, start_time, mime_type=None, language=None, diarize=False, min_speakers=None, max_speakers=None, tag_id=None):
    """Transcribes audio using the ASR webservice."""
    with app_context:
        recording = db.session.get(Recording, recording_id)
        if not recording:
            app.logger.error(f"Error: Recording {recording_id} not found for ASR transcription.")
            return

        try:
            app.logger.info(f"Starting ASR transcription for recording {recording_id}...")
            recording.status = 'PROCESSING'
            db.session.commit()

            # Check if we need to extract audio from video container
            actual_filepath = filepath
            actual_content_type = mime_type or mimetypes.guess_type(original_filename)[0] or 'application/octet-stream'
            actual_filename = original_filename

            # List of video MIME types that need audio extraction
            video_mime_types = [
                'video/mp4', 'video/quicktime', 'video/x-msvideo', 'video/webm',
                'video/avi', 'video/x-ms-wmv', 'video/3gpp'
            ]
            
            # Check if file is a video container by MIME type or extension
            is_video = (
                actual_content_type.startswith('video/') or 
                actual_content_type in video_mime_types or
                original_filename.lower().endswith(('.mp4', '.mov', '.avi', '.mkv', '.webm', '.wmv', '.3gp'))
            )
            
            if is_video:
                app.logger.info(f"Video container detected ({actual_content_type}), extracting audio...")
                try:
                    # Extract audio from video
                    audio_filepath, audio_mime_type = extract_audio_from_video(filepath, 'mp3')
                    
                    # Update paths and MIME type for ASR processing
                    actual_filepath = audio_filepath
                    actual_content_type = audio_mime_type
                    actual_filename = os.path.basename(audio_filepath)
                    
                    # Update recording with extracted audio path and new MIME type
                    recording.audio_path = audio_filepath
                    recording.mime_type = audio_mime_type
                    db.session.commit()
                    
                    app.logger.info(f"Audio extracted successfully: {audio_filepath}")
                except Exception as e:
                    app.logger.error(f"Failed to extract audio from video: {str(e)}")
                    recording.status = 'FAILED'
                    recording.error_msg = f"Audio extraction failed: {str(e)}"
                    db.session.commit()
                    return

            # Keep track of whether we've already tried WAV conversion
            wav_conversion_attempted = False
            wav_converted_filepath = None
            
            # Retry loop for handling 500 errors with WAV conversion
            max_attempts = 2
            for attempt in range(max_attempts):
                try:
                    # Use converted WAV if available from previous attempt
                    current_filepath = wav_converted_filepath if wav_converted_filepath else actual_filepath
                    current_content_type = 'audio/x-wav' if wav_converted_filepath else actual_content_type
                    current_filename = os.path.basename(current_filepath)
                    
                    with open(current_filepath, 'rb') as audio_file:
                        url = f"{ASR_BASE_URL}/asr"
                        params = {
                            'encode': True,
                            'task': 'transcribe',
                            'output': 'json'
                        }
                        if language:
                            params['language'] = language
                        if diarize:
                            params['diarize'] = diarize
                        if min_speakers:
                            params['min_speakers'] = min_speakers
                        if max_speakers:
                            params['max_speakers'] = max_speakers

                        content_type = current_content_type
                        app.logger.info(f"Using MIME type {content_type} for ASR upload.")
                        files = {'audio_file': (current_filename, audio_file, content_type)}
                        
                        with httpx.Client() as client:
                            # Get configurable ASR timeout from database (default 30 minutes)
                            asr_timeout_seconds = SystemSetting.get_setting('asr_timeout_seconds', 1800)
                            timeout = httpx.Timeout(None, connect=30.0, read=float(asr_timeout_seconds), write=30.0, pool=30.0)
                            app.logger.info(f"Sending ASR request to {url} with params: {params} (timeout: {asr_timeout_seconds}s)")
                            response = client.post(url, params=params, files=files, timeout=timeout)
                            app.logger.info(f"ASR request completed with status: {response.status_code}")
                            response.raise_for_status()
                            
                            # Parse the JSON response from ASR (moved here so it's accessible)
                            asr_response_data = response.json()
                    
                    # If we reach here, the request was successful
                    break
                    
                except httpx.HTTPStatusError as e:
                    # Check if it's a 500 error and we haven't tried WAV conversion yet
                    if e.response.status_code == 500 and attempt == 0 and not wav_conversion_attempted:
                        app.logger.warning(f"ASR returned 500 error for recording {recording_id}, attempting WAV conversion and retry...")
                        
                        # Convert to WAV using same parameters as reprocessing
                        filename_lower = actual_filename.lower()
                        if not filename_lower.endswith('.wav'):
                            try:
                                base_filepath, file_ext = os.path.splitext(actual_filepath)
                                temp_wav_filepath = f"{base_filepath}_temp.wav"
                                
                                app.logger.info(f"Converting {actual_filename} to WAV format for retry...")
                                subprocess.run(
                                    ['ffmpeg', '-i', actual_filepath, '-y', '-acodec', 'pcm_s16le', '-ar', '16000', '-ac', '1', temp_wav_filepath],
                                    check=True, capture_output=True, text=True
                                )
                                app.logger.info(f"Successfully converted {actual_filepath} to {temp_wav_filepath}")
                                
                                wav_converted_filepath = temp_wav_filepath
                                wav_conversion_attempted = True
                                # Continue to next iteration to retry with WAV
                                continue
                            except subprocess.CalledProcessError as conv_error:
                                app.logger.error(f"Failed to convert to WAV: {conv_error}")
                                # Re-raise the original HTTP error if conversion fails
                                raise e
                        else:
                            # Already a WAV file, can't convert further
                            app.logger.error(f"File is already WAV but still getting 500 error")
                            raise e
                    else:
                        # Not a 500 error or already tried conversion, propagate the error
                        raise e
            
            # Clean up temporary WAV file if created
            try:
                if wav_converted_filepath and os.path.exists(wav_converted_filepath):
                    os.remove(wav_converted_filepath)
                    app.logger.info(f"Cleaned up temporary WAV file: {wav_converted_filepath}")
            except Exception as cleanup_error:
                app.logger.warning(f"Failed to clean up temporary WAV file: {cleanup_error}")
            
            # Debug logging for ASR response
            app.logger.info(f"ASR response keys: {list(asr_response_data.keys())}")
            
            # Log the complete raw JSON response (truncated for readability)
            import json as json_module
            raw_json_str = json_module.dumps(asr_response_data, indent=2)
            if len(raw_json_str) > 5000:
                app.logger.info(f"Raw ASR response (first 5000 chars): {raw_json_str[:5000]}...")
            else:
                app.logger.info(f"Raw ASR response: {raw_json_str}")
            
            if 'segments' in asr_response_data:
                app.logger.info(f"Number of segments: {len(asr_response_data['segments'])}")
                
                # Collect all unique speakers from the response
                all_speakers = set()
                segments_with_speakers = 0
                segments_without_speakers = 0
                
                for segment in asr_response_data['segments']:
                    if 'speaker' in segment and segment['speaker'] is not None:
                        all_speakers.add(segment['speaker'])
                        segments_with_speakers += 1
                    else:
                        segments_without_speakers += 1
                
                app.logger.info(f"Unique speakers found in raw response: {sorted(list(all_speakers))}")
                app.logger.info(f"Segments with speakers: {segments_with_speakers}, without speakers: {segments_without_speakers}")
                
                # Log first few segments for debugging
                for i, segment in enumerate(asr_response_data['segments'][:5]):
                    segment_keys = list(segment.keys())
                    app.logger.info(f"Segment {i} keys: {segment_keys}")
                    app.logger.info(f"Segment {i}: speaker='{segment.get('speaker')}', text='{segment.get('text', '')[:50]}...'")
            
            # Simplify the JSON data
            simplified_segments = []
            if 'segments' in asr_response_data and isinstance(asr_response_data['segments'], list):
                last_known_speaker = None
                
                for i, segment in enumerate(asr_response_data['segments']):
                    speaker = segment.get('speaker')
                    text = segment.get('text', '').strip()
                    
                    # If segment doesn't have a speaker, use the previous segment's speaker
                    if speaker is None:
                        if last_known_speaker is not None:
                            speaker = last_known_speaker
                            app.logger.info(f"Assigned speaker '{speaker}' to segment {i} from previous segment")
                        else:
                            speaker = 'UNKNOWN_SPEAKER'
                            app.logger.warning(f"No previous speaker available for segment {i}, using UNKNOWN_SPEAKER")
                    else:
                        # Update the last known speaker when we have a valid one
                        last_known_speaker = speaker
                    
                    simplified_segments.append({
                        'speaker': speaker,
                        'sentence': text,
                        'start_time': segment.get('start'),
                        'end_time': segment.get('end')
                    })
            
            # Log final simplified segments count
            app.logger.info(f"Created {len(simplified_segments)} simplified segments")
            null_speaker_count = sum(1 for seg in simplified_segments if seg['speaker'] is None)
            if null_speaker_count > 0:
                app.logger.warning(f"Found {null_speaker_count} segments with null speakers in final output")
            
            # Store the simplified JSON as a string
            recording.transcription = json.dumps(simplified_segments)
            
            # Commit the transcription data
            db.session.commit()
            app.logger.info(f"ASR transcription completed for recording {recording_id}.")
            
            # Generate title immediately
            generate_title_task(app_context, recording_id)
            
            # Always auto-generate summary for all recordings
            app.logger.info(f"Auto-generating summary for recording {recording_id}")
            generate_summary_only_task(app_context, recording_id)

        except Exception as e:
            db.session.rollback()
            
            # Handle timeout errors specifically
            error_msg = str(e)
            if "timed out" in error_msg.lower() or "timeout" in error_msg.lower():
                asr_timeout = SystemSetting.get_setting('asr_timeout_seconds', 1800)
                app.logger.error(f"ASR processing TIMED OUT for recording {recording_id} after {asr_timeout} seconds. Consider increasing 'asr_timeout_seconds' in Admin Dashboard > System Settings.")
                user_error_msg = f"ASR processing timed out after {asr_timeout} seconds. The file may be too long for the current timeout setting."
            else:
                # For non-timeout errors, include more detail
                app.logger.error(f"ASR processing FAILED for recording {recording_id}: {error_msg}")
                user_error_msg = f"ASR processing failed: {error_msg}"
            
            recording = db.session.get(Recording, recording_id)
            if recording:
                recording.status = 'FAILED'
                recording.transcription = user_error_msg
                db.session.commit()

def transcribe_audio_task(app_context, recording_id, filepath, filename_for_asr, start_time, language=None, min_speakers=None, max_speakers=None, tag_id=None):
    """Runs the transcription and summarization in a background thread.
    
    Args:
        app_context: Flask app context
        recording_id: ID of the recording to process
        filepath: Path to the audio file
        filename_for_asr: Filename to use for ASR
        start_time: Processing start time
        language: Optional language code override (from upload form)
        min_speakers: Optional minimum speakers override (from upload form)
        max_speakers: Optional maximum speakers override (from upload form)
        tag_id: Optional tag ID to apply custom prompt from
    """
    if USE_ASR_ENDPOINT:
        with app_context:
            recording = db.session.get(Recording, recording_id)
            # Environment variable ASR_DIARIZE overrides user setting
            if 'ASR_DIARIZE' in os.environ:
                diarize_setting = ASR_DIARIZE
            elif USE_ASR_ENDPOINT:
                # When using ASR endpoint, use the configured ASR_DIARIZE value
                diarize_setting = ASR_DIARIZE
            else:
                diarize_setting = recording.owner.diarize if recording.owner else False
            
            # Use language from upload form if provided, otherwise use user's default
            if language:
                user_transcription_language = language
            else:
                user_transcription_language = recording.owner.transcription_language if recording.owner else None
        # Use min/max speakers from upload form (already processed with precedence hierarchy)
        # If None, ASR will auto-detect the number of speakers
        final_min_speakers = min_speakers
        final_max_speakers = max_speakers
        
        transcribe_audio_asr(app_context, recording_id, filepath, filename_for_asr, start_time, 
                           mime_type=recording.mime_type, 
                           language=user_transcription_language, 
                           diarize=diarize_setting,
                           min_speakers=final_min_speakers,
                           max_speakers=final_max_speakers,
                           tag_id=tag_id)
        
        # After ASR task completes, calculate processing time
        with app_context:
            recording = db.session.get(Recording, recording_id)
            if recording.status in ['COMPLETED', 'FAILED']:
                end_time = datetime.utcnow()
                recording.processing_time_seconds = (end_time - start_time).total_seconds()
                db.session.commit()
        return

    with app_context: # Need app context for db operations in thread
        recording = db.session.get(Recording, recording_id)
        if not recording:
            app.logger.error(f"Error: Recording {recording_id} not found for transcription.")
            return

        try:
            app.logger.info(f"Starting transcription for recording {recording_id} ({filename_for_asr})...")
            recording.status = 'PROCESSING'
            db.session.commit()

            # Check if chunking is needed for large files
            needs_chunking = (chunking_service and 
                            ENABLE_CHUNKING and 
                            chunking_service.needs_chunking(filepath, USE_ASR_ENDPOINT))
            
            if needs_chunking:
                app.logger.info(f"File {filepath} is large ({os.path.getsize(filepath)/1024/1024:.1f}MB), using chunking for transcription")
                transcription_text = transcribe_with_chunking(app_context, recording_id, filepath, filename_for_asr)
            else:
                # --- Standard transcription for smaller files ---
                transcription_text = transcribe_single_file(filepath, recording)
            
            recording.transcription = transcription_text
            app.logger.info(f"Transcription completed for recording {recording_id}. Text length: {len(recording.transcription)}")
            
            # Generate title immediately
            generate_title_task(app_context, recording_id)
            
            # Always auto-generate summary for all recordings
            app.logger.info(f"Auto-generating summary for recording {recording_id}")
            generate_summary_only_task(app_context, recording_id)

        except Exception as e:
            db.session.rollback() # Rollback if any step failed critically
            app.logger.error(f"Processing FAILED for recording {recording_id}: {str(e)}", exc_info=True)
            # Retrieve recording again in case session was rolled back
            recording = db.session.get(Recording, recording_id)
            if recording:
                 # Ensure status reflects failure even after rollback/retrieve attempt
                if recording.status not in ['COMPLETED', 'FAILED']: # Avoid overwriting final state
                    recording.status = 'FAILED'
                if not recording.transcription: # If transcription itself failed
                     recording.transcription = f"Processing failed: {str(e)}"
                # Add error note to summary if appropriate stage was reached
                if recording.status == 'SUMMARIZING' and not recording.summary:
                     recording.summary = f"[Processing failed during summarization: {str(e)}]"
                
                end_time = datetime.utcnow()
                recording.processing_time_seconds = (end_time - start_time).total_seconds()
                db.session.commit()

def transcribe_single_file(filepath, recording):
    """Transcribe a single audio file using OpenAI Whisper API."""
    
    # Check if we need to extract audio from video container
    actual_filepath = filepath
    mime_type = recording.mime_type if recording else None
    
    # Detect video containers
    is_video = False
    if mime_type:
        is_video = mime_type.startswith('video/')
    else:
        # Fallback to extension-based detection
        is_video = filepath.lower().endswith(('.mp4', '.mov', '.avi', '.mkv', '.webm', '.wmv', '.3gp'))
    
    if is_video:
        app.logger.info(f"Video container detected for Whisper transcription, extracting audio...")
        try:
            # Extract audio from video
            audio_filepath, audio_mime_type = extract_audio_from_video(filepath, 'wav')
            actual_filepath = audio_filepath
            
            # Update recording with extracted audio path and new MIME type if recording exists
            if recording:
                recording.audio_path = audio_filepath
                recording.mime_type = audio_mime_type
                db.session.commit()
            
            app.logger.info(f"Audio extracted successfully for Whisper: {audio_filepath}")
        except Exception as e:
            app.logger.error(f"Failed to extract audio from video for Whisper: {str(e)}")
            if recording:
                recording.status = 'FAILED'
                recording.error_msg = f"Audio extraction failed: {str(e)}"
                db.session.commit()
            raise Exception(f"Audio extraction failed: {str(e)}")
    
    with open(actual_filepath, 'rb') as audio_file:
        transcription_client = OpenAI(
            api_key=transcription_api_key,
            base_url=transcription_base_url,
            http_client=http_client_no_proxy
        )
        whisper_model = os.environ.get("WHISPER_MODEL", "Systran/faster-distil-whisper-large-v3")
        
        user_transcription_language = None
        if recording and recording.owner:
            user_transcription_language = recording.owner.transcription_language
        
        transcription_language = user_transcription_language

        transcription_params = {
            "model": whisper_model,
            "file": audio_file
        }

        if transcription_language:
            transcription_params["language"] = transcription_language
            app.logger.info(f"Using transcription language: {transcription_language}")
        else:
            app.logger.info("Transcription language not set, using auto-detection or service default.")

        transcript = transcription_client.audio.transcriptions.create(**transcription_params)
        return transcript.text

def transcribe_with_chunking(app_context, recording_id, filepath, filename_for_asr):
    """Transcribe a large audio file using chunking."""
    import tempfile
    
    with app_context:
        recording = db.session.get(Recording, recording_id)
        if not recording:
            raise ValueError(f"Recording {recording_id} not found")
    
    # Create temporary directory for chunks
    with tempfile.TemporaryDirectory() as temp_dir:
        try:
            # Create chunks
            app.logger.info(f"Creating chunks for large file: {filepath}")
            chunks = chunking_service.create_chunks(filepath, temp_dir)
            
            if not chunks:
                raise ChunkProcessingError("No chunks were created from the audio file")
            
            app.logger.info(f"Created {len(chunks)} chunks, processing each with Whisper API...")
            
            # Process each chunk with proper timeout and retry handling
            chunk_results = []
            
            # Create HTTP client with proper timeouts
            timeout_config = httpx.Timeout(
                connect=30.0,    # 30 seconds to establish connection
                read=300.0,      # 5 minutes to read response (for large audio files)
                write=60.0,      # 1 minute to write request
                pool=10.0        # 10 seconds to get connection from pool
            )
            
            http_client_with_timeout = httpx.Client(
                verify=True,
                timeout=timeout_config,
                limits=httpx.Limits(max_connections=5, max_keepalive_connections=2)
            )
            
            transcription_client = OpenAI(
                api_key=transcription_api_key,
                base_url=transcription_base_url,
                http_client=http_client_with_timeout,
                max_retries=3,  # Increased retries for better reliability
                timeout=300.0   # 5 minute timeout for API calls
            )
            whisper_model = os.environ.get("WHISPER_MODEL", "Systran/faster-distil-whisper-large-v3")
            
            # Get user language preference
            user_transcription_language = None
            with app_context:
                recording = db.session.get(Recording, recording_id)
                if recording and recording.owner:
                    user_transcription_language = recording.owner.transcription_language
            
            for i, chunk in enumerate(chunks):
                max_chunk_retries = 3
                chunk_retry_count = 0
                chunk_success = False
                
                while chunk_retry_count < max_chunk_retries and not chunk_success:
                    try:
                        retry_suffix = f" (retry {chunk_retry_count + 1}/{max_chunk_retries})" if chunk_retry_count > 0 else ""
                        app.logger.info(f"Processing chunk {i+1}/{len(chunks)}: {chunk['filename']} ({chunk['size_mb']:.1f}MB){retry_suffix}")
                        
                        # Log detailed timing for each step
                        step_start_time = time.time()
                        
                        # Step 1: File opening
                        file_open_start = time.time()
                        with open(chunk['path'], 'rb') as chunk_file:
                            file_open_time = time.time() - file_open_start
                            app.logger.info(f"Chunk {i+1}: File opened in {file_open_time:.2f}s")
                            
                            # Step 2: Prepare transcription parameters
                            param_start = time.time()
                            transcription_params = {
                                "model": whisper_model,
                                "file": chunk_file
                            }
                            
                            if user_transcription_language:
                                transcription_params["language"] = user_transcription_language
                            
                            param_time = time.time() - param_start
                            app.logger.info(f"Chunk {i+1}: Parameters prepared in {param_time:.2f}s")
                            
                            # Step 3: API call with detailed timing
                            api_start = time.time()
                            app.logger.info(f"Chunk {i+1}: Starting API call to {transcription_base_url}")
                            
                            # Log connection details
                            app.logger.info(f"Chunk {i+1}: Using timeout config - connect: 30s, read: 300s, write: 60s")
                            app.logger.info(f"Chunk {i+1}: Max retries: 2, API timeout: 300s")
                            
                            transcript = transcription_client.audio.transcriptions.create(**transcription_params)
                            
                            api_time = time.time() - api_start
                            app.logger.info(f"Chunk {i+1}: API call completed in {api_time:.2f}s")
                            
                            # Step 4: Process response
                            response_start = time.time()
                            chunk_result = {
                                'index': chunk['index'],
                                'start_time': chunk['start_time'],
                                'end_time': chunk['end_time'],
                                'duration': chunk['duration'],
                                'size_mb': chunk['size_mb'],
                                'transcription': transcript.text,
                                'filename': chunk['filename'],
                                'processing_time': api_time  # Store the actual API processing time
                            }
                            chunk_results.append(chunk_result)
                            response_time = time.time() - response_start
                            
                            total_time = time.time() - step_start_time
                            app.logger.info(f"Chunk {i+1}: Response processed in {response_time:.2f}s")
                            app.logger.info(f"Chunk {i+1}: Total processing time: {total_time:.2f}s")
                            app.logger.info(f"Chunk {i+1} transcribed successfully: {len(transcript.text)} characters")
                            chunk_success = True
                            
                    except Exception as chunk_error:
                        chunk_retry_count += 1
                        error_msg = str(chunk_error)
                        
                        if chunk_retry_count < max_chunk_retries:
                            # Determine wait time based on error type
                            if "timeout" in error_msg.lower() or "timed out" in error_msg.lower():
                                wait_time = 30  # 30 seconds for timeout errors
                            elif "rate limit" in error_msg.lower():
                                wait_time = 60  # 1 minute for rate limit errors
                            else:
                                wait_time = 15  # 15 seconds for other errors
                            
                            app.logger.warning(f"Chunk {i+1} failed (attempt {chunk_retry_count}/{max_chunk_retries}): {chunk_error}. Retrying in {wait_time} seconds...")
                            time.sleep(wait_time)
                        else:
                            app.logger.error(f"Chunk {i+1} failed after {max_chunk_retries} attempts: {chunk_error}")
                            # Add failed chunk to results
                            chunk_result = {
                                'index': chunk['index'],
                                'start_time': chunk['start_time'],
                                'end_time': chunk['end_time'],
                                'transcription': f"[Chunk {i+1} transcription failed after {max_chunk_retries} attempts: {str(chunk_error)}]",
                                'filename': chunk['filename']
                            }
                            chunk_results.append(chunk_result)
                
                # Add small delay between chunks to avoid overwhelming the API
                if i < len(chunks) - 1:  # Don't delay after the last chunk
                    time.sleep(2)
            
            # Merge transcriptions
            app.logger.info(f"Merging {len(chunk_results)} chunk transcriptions...")
            merged_transcription = chunking_service.merge_transcriptions(chunk_results)
            
            if not merged_transcription.strip():
                raise ChunkProcessingError("Merged transcription is empty")
            
            # Log detailed performance statistics and analysis
            chunking_service.log_processing_statistics(chunk_results)
            
            # Get performance recommendations
            recommendations = chunking_service.get_performance_recommendations(chunk_results)
            if recommendations:
                app.logger.info("=== PERFORMANCE RECOMMENDATIONS ===")
                for i, rec in enumerate(recommendations, 1):
                    app.logger.info(f"{i}. {rec}")
                app.logger.info("=== END RECOMMENDATIONS ===")
            
            app.logger.info(f"Chunked transcription completed. Final length: {len(merged_transcription)} characters")
            return merged_transcription
            
        except Exception as e:
            app.logger.error(f"Chunking transcription failed for {filepath}: {e}")
            # Clean up chunks if they exist
            if 'chunks' in locals():
                chunking_service.cleanup_chunks(chunks)
            raise ChunkProcessingError(f"Chunked transcription failed: {str(e)}")
        finally:
            # Cleanup is handled by tempfile.TemporaryDirectory context manager
            pass

@app.route('/speakers', methods=['GET'])
@login_required
def get_speakers():
    """Get all speakers for the current user, ordered by usage frequency and recency."""
    try:
        speakers = Speaker.query.filter_by(user_id=current_user.id)\
                               .order_by(Speaker.use_count.desc(), Speaker.last_used.desc())\
                               .all()
        return jsonify([speaker.to_dict() for speaker in speakers])
    except Exception as e:
        app.logger.error(f"Error fetching speakers: {e}")
        return jsonify({'error': str(e)}), 500

@app.route('/speakers/search', methods=['GET'])
@login_required
def search_speakers():
    """Search speakers by name for autocomplete functionality."""
    try:
        query = request.args.get('q', '').strip()
        if not query:
            return jsonify([])
        
        speakers = Speaker.query.filter_by(user_id=current_user.id)\
                               .filter(Speaker.name.ilike(f'%{query}%'))\
                               .order_by(Speaker.use_count.desc(), Speaker.last_used.desc())\
                               .limit(10)\
                               .all()
        
        return jsonify([speaker.to_dict() for speaker in speakers])
    except Exception as e:
        app.logger.error(f"Error searching speakers: {e}")
        return jsonify({'error': str(e)}), 500

@app.route('/speakers', methods=['POST'])
@login_required
def create_speaker():
    """Create a new speaker or update existing one."""
    try:
        data = request.json
        name = data.get('name', '').strip()
        
        if not name:
            return jsonify({'error': 'Speaker name is required'}), 400
        
        # Check if speaker already exists for this user
        existing_speaker = Speaker.query.filter_by(user_id=current_user.id, name=name).first()
        
        if existing_speaker:
            # Update usage statistics
            existing_speaker.use_count += 1
            existing_speaker.last_used = datetime.utcnow()
            db.session.commit()
            return jsonify(existing_speaker.to_dict())
        else:
            # Create new speaker
            speaker = Speaker(
                name=name,
                user_id=current_user.id,
                use_count=1,
                created_at=datetime.utcnow(),
                last_used=datetime.utcnow()
            )
            db.session.add(speaker)
            db.session.commit()
            return jsonify(speaker.to_dict()), 201
            
    except Exception as e:
        db.session.rollback()
        app.logger.error(f"Error creating speaker: {e}")
        return jsonify({'error': str(e)}), 500

@app.route('/speakers/<int:speaker_id>', methods=['DELETE'])
@login_required
def delete_speaker(speaker_id):
    """Delete a speaker."""
    try:
        speaker = Speaker.query.filter_by(id=speaker_id, user_id=current_user.id).first()
        if not speaker:
            return jsonify({'error': 'Speaker not found'}), 404
        
        db.session.delete(speaker)
        db.session.commit()
        return jsonify({'success': True})
        
    except Exception as e:
        db.session.rollback()
        app.logger.error(f"Error deleting speaker: {e}")
        return jsonify({'error': str(e)}), 500

@app.route('/speakers/delete_all', methods=['DELETE'])
@login_required
def delete_all_speakers():
    """Delete all speakers for the current user."""
    try:
        deleted_count = Speaker.query.filter_by(user_id=current_user.id).delete()
        db.session.commit()
        return jsonify({'success': True, 'deleted_count': deleted_count})
        
    except Exception as e:
        db.session.rollback()
        app.logger.error(f"Error deleting all speakers: {e}")
        return jsonify({'error': str(e)}), 500

@app.route('/recording/<int:recording_id>/download/summary')
@login_required
def download_summary_word(recording_id):
    """Download recording summary as a Word document."""
    try:
        from docx import Document # type: ignore
        from docx.shared import Inches # type: ignore
        import re
        from io import BytesIO
        
        recording = db.session.get(Recording, recording_id)
        if not recording:
            return jsonify({'error': 'Recording not found'}), 404
            
        # Check if the recording belongs to the current user
        if recording.user_id and recording.user_id != current_user.id:
            return jsonify({'error': 'You do not have permission to access this recording'}), 403
            
        if not recording.summary:
            return jsonify({'error': 'No summary available for this recording'}), 400
        
        # Create Word document
        doc = Document()
        
        # Add title
        title = doc.add_heading(f'Summary: {recording.title or "Untitled Recording"}', 0)
        
        # Add metadata
        doc.add_paragraph(f'Uploaded: {recording.created_at.strftime("%Y-%m-%d %H:%M")}')
        if recording.meeting_date:
            doc.add_paragraph(f'Recording Date: {recording.meeting_date.strftime("%Y-%m-%d")}')
        if recording.participants:
            doc.add_paragraph(f'Participants: {recording.participants}')
        if recording.tags:
            tags_str = ', '.join([tag.name for tag in recording.tags])
            doc.add_paragraph(f'Tags: {tags_str}')
        doc.add_paragraph('')  # Empty line
        
        # Convert markdown-like formatting to Word formatting
        def add_formatted_content(paragraph, text):
            # Handle bold text (**text**)
            bold_pattern = r'\*\*(.*?)\*\*'
            parts = re.split(bold_pattern, text)
            
            for i, part in enumerate(parts):
                if i % 2 == 0:  # Regular text
                    if part:
                        paragraph.add_run(part)
                else:  # Bold text
                    if part:
                        paragraph.add_run(part).bold = True
        
        # Split summary into paragraphs and process
        summary_lines = recording.summary.split('\n')
        current_paragraph = None
        
        for line in summary_lines:
            line = line.strip()
            if not line:
                current_paragraph = None
                continue
                
            # Check if line starts with markdown heading
            if line.startswith('# '):
                doc.add_heading(line[2:], 1)
                current_paragraph = None
            elif line.startswith('## '):
                doc.add_heading(line[3:], 2)
                current_paragraph = None
            elif line.startswith('### '):
                doc.add_heading(line[4:], 3)
                current_paragraph = None
            elif line.startswith('- ') or line.startswith('* '):
                # Bullet point
                p = doc.add_paragraph(style='List Bullet')
                add_formatted_content(p, line[2:])
                current_paragraph = None
            elif re.match(r'^\d+\.', line):
                # Numbered list
                p = doc.add_paragraph(style='List Number')
                add_formatted_content(p, re.sub(r'^\d+\.\s*', '', line))
                current_paragraph = None
            else:
                # Regular paragraph
                if current_paragraph is None:
                    current_paragraph = doc.add_paragraph()
                else:
                    current_paragraph.add_run('\n')
                add_formatted_content(current_paragraph, line)
        
        # Save to BytesIO
        doc_stream = BytesIO()
        doc.save(doc_stream)
        doc_stream.seek(0)
        
        # Create safe filename
        safe_title = re.sub(r'[^\w\s-]', '', recording.title or 'Untitled')
        safe_title = re.sub(r'[-\s]+', '-', safe_title).strip('-')
        filename = f'summary-{safe_title}.docx' if safe_title else f'summary-recording-{recording_id}.docx'
        
        response = send_file(
            doc_stream,
            as_attachment=True,
            download_name=filename,
            mimetype='application/vnd.openxmlformats-officedocument.wordprocessingml.document'
        )
        response.headers['Content-Disposition'] = f'attachment; filename="{filename}"'
        return response
        
    except Exception as e:
        app.logger.error(f"Error generating summary Word document: {e}")
        return jsonify({'error': 'Failed to generate Word document'}), 500

@app.route('/recording/<int:recording_id>/download/chat', methods=['POST'])
@login_required
def download_chat_word(recording_id):
    """Download chat conversation as a Word document."""
    try:
        from docx import Document
        from docx.shared import Inches
        import re
        from io import BytesIO
        
        recording = db.session.get(Recording, recording_id)
        if not recording:
            return jsonify({'error': 'Recording not found'}), 404
            
        # Check if the recording belongs to the current user
        if recording.user_id and recording.user_id != current_user.id:
            return jsonify({'error': 'You do not have permission to access this recording'}), 403
        
        # Get chat messages from request
        data = request.json
        if not data or 'messages' not in data:
            return jsonify({'error': 'No messages provided'}), 400
        
        messages = data['messages']
        if not messages:
            return jsonify({'error': 'No messages to download'}), 400
        
        # Create Word document
        doc = Document()
        
        # Add title
        title = doc.add_heading(f'Chat Conversation: {recording.title or "Untitled Recording"}', 0)
        
        # Add metadata
        doc.add_paragraph(f'Recording Date: {recording.created_at.strftime("%Y-%m-%d %H:%M")}')
        doc.add_paragraph(f'Chat Export Date: {datetime.utcnow().strftime("%Y-%m-%d %H:%M")}')
        doc.add_paragraph('')  # Empty line
        
        # Add chat messages
        for message in messages:
            role = message.get('role', 'unknown')
            content = message.get('content', '')
            thinking = message.get('thinking', '')
            
            # Add role header
            if role == 'user':
                p = doc.add_paragraph()
                p.add_run('You: ').bold = True
            elif role == 'assistant':
                p = doc.add_paragraph()
                p.add_run('Assistant: ').bold = True
            else:
                p = doc.add_paragraph()
                p.add_run(f'{role.title()}: ').bold = True
            
            # Add thinking content if present
            if thinking and role == 'assistant':
                p = doc.add_paragraph()
                p.add_run('[Model Reasoning]\n').italic = True
                p.add_run(thinking).italic = True
                doc.add_paragraph('')  # Empty line
            
            # Add message content
            # Convert markdown-like formatting
            lines = content.split('\n')
            current_paragraph = None
            
            for line in lines:
                if line.startswith('# '):
                    # Heading
                    doc.add_heading(line[2:], level=1)
                    current_paragraph = None
                elif line.startswith('## '):
                    # Subheading
                    doc.add_heading(line[3:], level=2)
                    current_paragraph = None
                elif line.startswith('### '):
                    # Sub-subheading
                    doc.add_heading(line[4:], level=3)
                    current_paragraph = None
                elif line.startswith('- ') or line.startswith('* '):
                    # Bullet point
                    p = doc.add_paragraph(style='List Bullet')
                    # Handle bold text
                    text = line[2:]
                    bold_pattern = r'\*\*(.*?)\*\*'
                    parts = re.split(bold_pattern, text)
                    for i, part in enumerate(parts):
                        if i % 2 == 0:  # Regular text
                            if part:
                                p.add_run(part)
                        else:  # Bold text
                            if part:
                                p.add_run(part).bold = True
                    current_paragraph = None
                elif re.match(r'^\d+\.', line):
                    # Numbered list
                    p = doc.add_paragraph(style='List Number')
                    text = re.sub(r'^\d+\.\s*', '', line)
                    # Handle bold text
                    bold_pattern = r'\*\*(.*?)\*\*'
                    parts = re.split(bold_pattern, text)
                    for i, part in enumerate(parts):
                        if i % 2 == 0:  # Regular text
                            if part:
                                p.add_run(part)
                        else:  # Bold text
                            if part:
                                p.add_run(part).bold = True
                    current_paragraph = None
                else:
                    # Regular paragraph
                    if current_paragraph is None:
                        current_paragraph = doc.add_paragraph()
                    else:
                        current_paragraph.add_run('\n')
                    
                    # Handle bold text
                    bold_pattern = r'\*\*(.*?)\*\*'
                    parts = re.split(bold_pattern, line)
                    for i, part in enumerate(parts):
                        if i % 2 == 0:  # Regular text
                            if part:
                                current_paragraph.add_run(part)
                        else:  # Bold text
                            if part:
                                current_paragraph.add_run(part).bold = True
            
            doc.add_paragraph('')  # Empty line between messages
        
        # Save to BytesIO
        doc_stream = BytesIO()
        doc.save(doc_stream)
        doc_stream.seek(0)
        
        # Create safe filename
        safe_title = re.sub(r'[^\w\s-]', '', recording.title or 'Untitled')
        safe_title = re.sub(r'[-\s]+', '-', safe_title).strip('-')
        filename = f'chat-{safe_title}.docx' if safe_title else f'chat-recording-{recording_id}.docx'
        
        response = send_file(
            doc_stream,
            as_attachment=True,
            download_name=filename,
            mimetype='application/vnd.openxmlformats-officedocument.wordprocessingml.document'
        )
        
        response.headers['Content-Disposition'] = f'attachment; filename="{filename}"'
        return response
        
    except Exception as e:
        app.logger.error(f"Error generating chat Word document: {e}")
        return jsonify({'error': 'Failed to generate Word document'}), 500

@app.route('/recording/<int:recording_id>/download/notes')
@login_required  
def download_notes_word(recording_id):
    """Download recording notes as a Word document."""
    try:
        from docx import Document
        from docx.shared import Inches
        import re
        from io import BytesIO
        
        recording = db.session.get(Recording, recording_id)
        if not recording:
            return jsonify({'error': 'Recording not found'}), 404
            
        # Check if the recording belongs to the current user
        if recording.user_id and recording.user_id != current_user.id:
            return jsonify({'error': 'You do not have permission to access this recording'}), 403
            
        if not recording.notes:
            return jsonify({'error': 'No notes available for this recording'}), 400
        
        # Create Word document
        doc = Document()
        
        # Add title
        title = doc.add_heading(f'Notes: {recording.title or "Untitled Recording"}', 0)
        
        # Add metadata
        doc.add_paragraph(f'Uploaded: {recording.created_at.strftime("%Y-%m-%d %H:%M")}')
        if recording.meeting_date:
            doc.add_paragraph(f'Recording Date: {recording.meeting_date.strftime("%Y-%m-%d")}')
        if recording.participants:
            doc.add_paragraph(f'Participants: {recording.participants}')
        if recording.tags:
            tags_str = ', '.join([tag.name for tag in recording.tags])
            doc.add_paragraph(f'Tags: {tags_str}')
        doc.add_paragraph('')  # Empty line
        
        # Convert markdown-like formatting to Word formatting
        def add_formatted_content(paragraph, text):
            # Handle bold text (**text**)
            bold_pattern = r'\*\*(.*?)\*\*'
            parts = re.split(bold_pattern, text)
            
            for i, part in enumerate(parts):
                if i % 2 == 0:  # Regular text
                    if part:
                        paragraph.add_run(part)
                else:  # Bold text
                    if part:
                        paragraph.add_run(part).bold = True
        
        # Split notes into paragraphs and process
        notes_lines = recording.notes.split('\n')
        current_paragraph = None
        
        for line in notes_lines:
            line = line.strip()
            if not line:
                current_paragraph = None
                continue
                
            # Check if line starts with markdown heading
            if line.startswith('# '):
                doc.add_heading(line[2:], 1)
                current_paragraph = None
            elif line.startswith('## '):
                doc.add_heading(line[3:], 2)
                current_paragraph = None
            elif line.startswith('### '):
                doc.add_heading(line[4:], 3)
                current_paragraph = None
            elif line.startswith('- ') or line.startswith('* '):
                # Bullet point
                p = doc.add_paragraph(style='List Bullet')
                add_formatted_content(p, line[2:])
                current_paragraph = None
            elif re.match(r'^\d+\.', line):
                # Numbered list
                p = doc.add_paragraph(style='List Number')
                add_formatted_content(p, re.sub(r'^\d+\.\s*', '', line))
                current_paragraph = None
            else:
                # Regular paragraph
                if current_paragraph is None:
                    current_paragraph = doc.add_paragraph()
                else:
                    current_paragraph.add_run('\n')
                add_formatted_content(current_paragraph, line)
        
        # Save to BytesIO
        doc_stream = BytesIO()
        doc.save(doc_stream)
        doc_stream.seek(0)
        
        # Create safe filename
        safe_title = re.sub(r'[^\w\s-]', '', recording.title or 'Untitled')
        safe_title = re.sub(r'[-\s]+', '-', safe_title).strip('-')
        filename = f'notes-{safe_title}.docx' if safe_title else f'notes-recording-{recording_id}.docx'
        
        response = send_file(
            doc_stream,
            as_attachment=True,
            download_name=filename,
            mimetype='application/vnd.openxmlformats-officedocument.wordprocessingml.document'
        )
        response.headers['Content-Disposition'] = f'attachment; filename="{filename}"'
        return response
        
    except Exception as e:
        app.logger.error(f"Error generating notes Word document: {e}")
        return jsonify({'error': 'Failed to generate Word document'}), 500

@app.route('/recording/<int:recording_id>/generate_summary', methods=['POST'])
@login_required
def generate_summary_endpoint(recording_id):
    """Generate summary for a recording that doesn't have one."""
    try:
        recording = db.session.get(Recording, recording_id)
        if not recording:
            return jsonify({'error': 'Recording not found'}), 404
            
        # Check if the recording belongs to the current user
        if recording.user_id and recording.user_id != current_user.id:
            return jsonify({'error': 'You do not have permission to generate summary for this recording'}), 403
            
        # Check if transcription exists
        if not recording.transcription or len(recording.transcription.strip()) < 10:
            return jsonify({'error': 'No valid transcription available for summary generation'}), 400
            
        # Check if already processing
        if recording.status in ['PROCESSING', 'SUMMARIZING']:
            return jsonify({'error': 'Recording is already being processed'}), 400
            
        # Check if OpenRouter client is available
        if client is None:
            return jsonify({'error': 'Summary service is not available (OpenRouter client not configured)'}), 503
            
        app.logger.info(f"Starting summary generation for recording {recording_id}")
        
        # Generate summary in background thread
        thread = threading.Thread(
            target=generate_summary_only_task,
            args=(app.app_context(), recording_id)
        )
        thread.start()
        
        return jsonify({
            'success': True, 
            'message': 'Summary generation started'
        })
        
    except Exception as e:
        db.session.rollback()
        app.logger.error(f"Error starting summary generation for recording {recording_id}: {e}")
        return jsonify({'error': str(e)}), 500

def update_speaker_usage(speaker_names):
    """Helper function to update speaker usage statistics."""
    if not speaker_names or not current_user.is_authenticated:
        return
    
    try:
        for name in speaker_names:
            name = name.strip()
            if not name:
                continue
                
            speaker = Speaker.query.filter_by(user_id=current_user.id, name=name).first()
            if speaker:
                speaker.use_count += 1
                speaker.last_used = datetime.utcnow()
            else:
                # Create new speaker
                speaker = Speaker(
                    name=name,
                    user_id=current_user.id,
                    use_count=1,
                    created_at=datetime.utcnow(),
                    last_used=datetime.utcnow()
                )
                db.session.add(speaker)
        
        db.session.commit()
    except Exception as e:
        app.logger.error(f"Error updating speaker usage: {e}")
        db.session.rollback()

@app.route('/recording/<int:recording_id>/update_speakers', methods=['POST'])
@login_required
def update_speakers(recording_id):
    """Updates speaker labels in a transcription with provided names."""
    try:
        recording = db.session.get(Recording, recording_id)
        if not recording:
            return jsonify({'error': 'Recording not found'}), 404

        if recording.user_id and recording.user_id != current_user.id:
            return jsonify({'error': 'You do not have permission to edit this recording'}), 403

        data = request.json
        speaker_map = data.get('speaker_map')
        regenerate_summary = data.get('regenerate_summary', False)

        if not speaker_map:
            return jsonify({'error': 'No speaker map provided'}), 400

        transcription_text = recording.transcription
        is_json = False
        try:
            transcription_data = json.loads(transcription_text)
            # Updated check for our new simplified JSON format (a list of segment objects)
            is_json = isinstance(transcription_data, list)
        except (json.JSONDecodeError, TypeError):
            is_json = False

        speaker_names_used = []

        if is_json:
            # Handle new simplified JSON transcript (list of segments)
            for segment in transcription_data:
                original_speaker_label = segment.get('speaker')
                if original_speaker_label in speaker_map:
                    new_name_info = speaker_map[original_speaker_label]
                    new_name = new_name_info.get('name', '').strip()
                    if new_name_info.get('isMe'):
                        new_name = current_user.name or 'Me'
                    
                    if new_name:
                        segment['speaker'] = new_name
                        if new_name not in speaker_names_used:
                            speaker_names_used.append(new_name)
            
            recording.transcription = json.dumps(transcription_data)
            
            # Update participants only from speakers that were actually given names (not default labels)
            final_speakers = set()
            for seg in transcription_data:
                speaker = seg.get('speaker')
                if speaker and str(speaker).strip():
                    # Only include speakers that have been given actual names (not default labels like "SPEAKER_01", "SPEAKER_09", etc.)
                    # Check if this speaker was updated with a real name (not a default label)
                    if not re.match(r'^SPEAKER_\d+$', str(speaker), re.IGNORECASE):
                        final_speakers.add(speaker)
            recording.participants = ', '.join(sorted(list(final_speakers)))

        else:
            # Handle plain text transcript
            new_participants = []
            for speaker_label, new_name_info in speaker_map.items():
                new_name = new_name_info.get('name', '').strip()
                if new_name_info.get('isMe'):
                    new_name = current_user.name or 'Me'
                
                if new_name:
                    transcription_text = re.sub(r'\[\s*' + re.escape(speaker_label) + r'\s*\]', f'[{new_name}]', transcription_text, flags=re.IGNORECASE)
                    if new_name not in new_participants:
                        new_participants.append(new_name)
            
            recording.transcription = transcription_text
            if new_participants:
                recording.participants = ', '.join(new_participants)
            speaker_names_used = new_participants

        # Update speaker usage statistics
        if speaker_names_used:
            update_speaker_usage(speaker_names_used)
        
        db.session.commit()

        if regenerate_summary:
            app.logger.info(f"Regenerating summary for recording {recording_id} after speaker update.")
            thread = threading.Thread(
                target=generate_summary_only_task,
                args=(app.app_context(), recording.id)
            )
            thread.start()
        
        return jsonify({
            'success': True, 
            'message': 'Speakers updated successfully.',
            'recording': recording.to_dict()
        })

    except Exception as e:
        db.session.rollback()
        app.logger.error(f"Error updating speakers for recording {recording_id}: {e}", exc_info=True)
        return jsonify({'error': str(e)}), 500

def identify_speakers_from_text(transcription):
    """
    Uses an LLM to identify speakers from a transcription.
    """
    if not TEXT_MODEL_API_KEY:
        raise ValueError("TEXT_MODEL_API_KEY not configured.")

    # The transcription passed here could be JSON, so we format it.
    formatted_transcription = format_transcription_for_llm(transcription)

    # Extract existing speaker labels (e.g., SPEAKER_00, SPEAKER_01) in order of appearance
    all_labels = re.findall(r'\[(SPEAKER_\d+)\]', formatted_transcription)
    seen = set()
    speaker_labels = [x for x in all_labels if not (x in seen or seen.add(x))]
    
    if not speaker_labels:
        return {}

    # Get configurable transcript length limit
    transcript_limit = SystemSetting.get_setting('transcript_length_limit', 30000)
    if transcript_limit == -1:
        # No limit
        transcript_text = formatted_transcription
    else:
        transcript_text = formatted_transcription[:transcript_limit]

    prompt = f"""Analyze the following transcription and identify the names of the speakers. The speakers are labeled as {', '.join(speaker_labels)}. Based on the context of the conversation, determine the most likely name for each speaker label.

Transcription:
---
{transcript_text}
---

Respond with a single JSON object where keys are the speaker labels (e.g., "SPEAKER_00") and values are the identified full names. If a name cannot be determined, use the value "Unknown".

Example:
{{
  "SPEAKER_00": "John Doe",
  "SPEAKER_01": "Jane Smith",
  "SPEAKER_02": "Unknown"
}}

JSON Response:
"""

    try:
        completion = call_llm_completion(
            messages=[
                {"role": "system", "content": "You are an expert in analyzing conversation transcripts to identify speakers. Your response must be a single, valid JSON object."},
                {"role": "user", "content": prompt}
            ],
            temperature=0.2,
            response_format={"type": "json_object"}
        )
        response_content = completion.choices[0].message.content
        speaker_map = safe_json_loads(response_content, {})

        # Post-process the map to replace "Unknown" with an empty string
        for speaker_label, identified_name in speaker_map.items():
            if identified_name.strip().lower() == "unknown":
                speaker_map[speaker_label] = ""
                
        return speaker_map
    except Exception as e:
        app.logger.error(f"Error calling LLM for speaker identification: {e}")
        raise

def identify_unidentified_speakers_from_text(transcription, unidentified_speakers):
    """
    Uses an LLM to identify only the unidentified speakers from a transcription.
    """
    if not TEXT_MODEL_API_KEY:
        raise ValueError("TEXT_MODEL_API_KEY not configured.")

    # The transcription passed here could be JSON, so we format it.
    formatted_transcription = format_transcription_for_llm(transcription)

    if not unidentified_speakers:
        return {}

    # Get configurable transcript length limit
    transcript_limit = SystemSetting.get_setting('transcript_length_limit', 30000)
    if transcript_limit == -1:
        # No limit
        transcript_text = formatted_transcription
    else:
        transcript_text = formatted_transcription[:transcript_limit]

    prompt = f"""Analyze the following conversation transcript and identify the names of the UNIDENTIFIED speakers based on the context and content of their dialogue. 

The speakers that need to be identified are: {', '.join(unidentified_speakers)}

Look for clues in the conversation such as:
- Names mentioned by other speakers when addressing someone
- Self-introductions or references to their own name
- Context clues about roles, relationships, or positions
- Any direct mentions of names in the dialogue

Here is the complete conversation transcript:

{transcript_text}

Based on the conversation above, identify the most likely real names for the unidentified speakers. Pay close attention to how speakers address each other and any names that are mentioned in the dialogue.

Respond with a single JSON object where keys are the speaker labels (e.g., "SPEAKER_01") and values are the identified full names. If a name cannot be determined from the conversation context, use an empty string "".

Example format:
{{
  "SPEAKER_01": "Jane Smith",
  "SPEAKER_03": "Bob Johnson",
  "SPEAKER_05": ""
}}

JSON Response:
"""

    try:
        completion = call_llm_completion(
            messages=[
                {"role": "system", "content": "You are an expert in analyzing conversation transcripts to identify speakers based on contextual clues in the dialogue. Analyze the conversation carefully to find names mentioned when speakers address each other or introduce themselves. Your response must be a single, valid JSON object containing only the requested speaker identifications."},
                {"role": "user", "content": prompt}
            ],
            temperature=0.2,
            response_format={"type": "json_object"}
        )
        response_content = completion.choices[0].message.content
        speaker_map = safe_json_loads(response_content, {})

        # Post-process the map to replace "Unknown" with an empty string
        for speaker_label, identified_name in speaker_map.items():
            if identified_name and identified_name.strip().lower() in ["unknown", "n/a", "not available", "unclear"]:
                speaker_map[speaker_label] = ""
                
        return speaker_map
    except Exception as e:
        app.logger.error(f"Error calling LLM for speaker identification: {e}")
        raise

@app.route('/recording/<int:recording_id>/auto_identify_speakers', methods=['POST'])
@login_required
def auto_identify_speakers(recording_id):
    """
    Automatically identifies speakers in a transcription using an LLM.
    Only identifies speakers that haven't been identified yet.
    """
    try:
        recording = db.session.get(Recording, recording_id)
        if not recording:
            return jsonify({'error': 'Recording not found'}), 404

        if recording.user_id and recording.user_id != current_user.id:
            return jsonify({'error': 'You do not have permission to modify this recording'}), 403

        if not recording.transcription:
            return jsonify({'error': 'No transcription available for speaker identification'}), 400

        # Get the current speaker map from the request
        data = request.json or {}
        current_speaker_map = data.get('current_speaker_map', {})
        
        # Extract all speaker labels from transcription
        formatted_transcription = format_transcription_for_llm(recording.transcription)
        all_labels = re.findall(r'\[(SPEAKER_\d+)\]', formatted_transcription)
        seen = set()
        speaker_labels = [x for x in all_labels if not (x in seen or seen.add(x))]
        
        # Filter out speakers that already have names assigned
        unidentified_speakers = []
        for speaker_label in speaker_labels:
            speaker_info = current_speaker_map.get(speaker_label, {})
            speaker_name = speaker_info.get('name', '').strip() if isinstance(speaker_info, dict) else str(speaker_info).strip()
            
            # Only include speakers that don't have names or have empty names
            if not speaker_name:
                unidentified_speakers.append(speaker_label)
        
        if not unidentified_speakers:
            return jsonify({'success': True, 'speaker_map': {}, 'message': 'All speakers are already identified'})

        # Call the helper function with only unidentified speakers
        speaker_map = identify_unidentified_speakers_from_text(recording.transcription, unidentified_speakers)

        return jsonify({'success': True, 'speaker_map': speaker_map})

    except ValueError as ve:
        # Handle cases where API key is not set
        return jsonify({'error': str(ve)}), 503
    except Exception as e:
        app.logger.error(f"Error during auto speaker identification for recording {recording_id}: {e}", exc_info=True)
        return jsonify({'error': f'An unexpected error occurred: {e}'}), 500

# --- Chat with Transcription ---
@app.route('/chat', methods=['POST'])
@login_required
def chat_with_transcription():
    try:
        data = request.json
        if not data:
            return jsonify({'error': 'No data provided'}), 400
        
        recording_id = data.get('recording_id')
        user_message = data.get('message')
        message_history = data.get('message_history', [])
        
        if not recording_id:
            return jsonify({'error': 'No recording ID provided'}), 400
        if not user_message:
            return jsonify({'error': 'No message provided'}), 400
            
        # Get the recording
        recording = db.session.get(Recording, recording_id)
        if not recording:
            return jsonify({'error': 'Recording not found'}), 404
            
        # Check if the recording belongs to the current user
        if recording.user_id and recording.user_id != current_user.id:
            return jsonify({'error': 'You do not have permission to chat with this recording'}), 403
            
        # Check if OpenRouter client is available
        if client is None:
            return jsonify({'error': 'Chat service is not available (OpenRouter client not configured)'}), 503
            
        # Prepare the system prompt with the transcription
        user_chat_output_language = current_user.output_language if current_user.is_authenticated else None
        
        language_instruction = ""
        if user_chat_output_language:
            language_instruction = f"Please provide all your responses in {user_chat_output_language}."
        
        user_name = current_user.name if current_user.is_authenticated and current_user.name else "User"
        user_title = current_user.job_title if current_user.is_authenticated and current_user.job_title else "a professional"
        user_company = current_user.company if current_user.is_authenticated and current_user.company else "their organization"

        formatted_transcription = format_transcription_for_llm(recording.transcription)
        
        # Get configurable transcript length limit for chat
        transcript_limit = SystemSetting.get_setting('transcript_length_limit', 30000)
        if transcript_limit == -1:
            # No limit
            chat_transcript = formatted_transcription
        else:
            chat_transcript = formatted_transcription[:transcript_limit]
        
        system_prompt = f"""You are a professional meeting and audio transcription analyst assisting {user_name}, who is a(n) {user_title} at {user_company}. {language_instruction} Analyze the following meeting information and respond to the specific request.

Following are the meeting participants and their roles:
{recording.participants or "No specific participants information provided."}

Following is the meeting transcript:
<<start transcript>>
{chat_transcript or "No transcript available."}
<<end transcript>>

Additional context and notes about the meeting:
{recording.notes or "none"}
"""
        
        # Prepare messages array with system prompt and conversation history
        messages = [{"role": "system", "content": system_prompt}]
        if message_history:
            messages.extend(message_history)
        messages.append({"role": "user", "content": user_message})

        def generate():
            try:
                # Enable streaming
                stream = call_llm_completion(
                    messages=messages,
                    temperature=0.7,
                    max_tokens=int(os.environ.get("CHAT_MAX_TOKENS", "2000")),
                    stream=True
                )
                
                # Use helper function to process streaming with thinking tag support
                for response in process_streaming_with_thinking(stream):
                    yield response

            except Exception as e:
                app.logger.error(f"Error during chat stream generation: {str(e)}")
                # Yield an error message in SSE format
                yield f"data: {json.dumps({'error': str(e)})}\n\n"

        return Response(generate(), mimetype='text/event-stream')

    except Exception as e:
        app.logger.error(f"Error in chat endpoint: {str(e)}")
        return jsonify({'error': str(e)}), 500


# --- Reprocessing Endpoints ---
@app.route('/recording/<int:recording_id>/reprocess_transcription', methods=['POST'])
@login_required
def reprocess_transcription(recording_id):
    """Reprocess transcription for a given recording."""
    try:
        recording = db.session.get(Recording, recording_id)
        if not recording:
            return jsonify({'error': 'Recording not found'}), 404

        if recording.user_id and recording.user_id != current_user.id:
            return jsonify({'error': 'You do not have permission to reprocess this recording'}), 403

        if not recording.audio_path or not os.path.exists(recording.audio_path):
            return jsonify({'error': 'Audio file not found for reprocessing'}), 404

        if recording.status in ['PROCESSING', 'SUMMARIZING']:
            return jsonify({'error': 'Recording is already being processed'}), 400

        # --- Convert file if necessary before reprocessing ---
        filepath = recording.audio_path
        filename_for_asr = recording.original_filename or os.path.basename(filepath)
        filename_lower = filename_for_asr.lower()

        supported_formats = ('.wav', '.mp3', '.flac')
        if not filename_lower.endswith(supported_formats):
            app.logger.info(f"Reprocessing: Converting {filename_lower} format to WAV.")
            base_filepath, file_ext = os.path.splitext(filepath)
            temp_wav_filepath = f"{base_filepath}_temp.wav"
            final_wav_filepath = f"{base_filepath}.wav"

            try:
                # Convert to a temporary file first
                subprocess.run(
                    ['ffmpeg', '-i', filepath, '-y', '-acodec', 'pcm_s16le', '-ar', '16000', '-ac', '1', temp_wav_filepath],
                    check=True, capture_output=True, text=True
                )
                app.logger.info(f"Successfully converted {filepath} to {temp_wav_filepath}")

                # If the original file is not the same as the final wav file, remove it
                if filepath.lower() != final_wav_filepath.lower():
                    os.remove(filepath)
                
                # Rename the temporary file to the final filename
                os.rename(temp_wav_filepath, final_wav_filepath)
                
                filepath = final_wav_filepath
                filename_for_asr = os.path.basename(filepath)
                
                # Update database with new path and mime type
                recording.audio_path = filepath
                recording.mime_type, _ = mimetypes.guess_type(filepath)
                db.session.commit()

            except FileNotFoundError:
                app.logger.error("ffmpeg command not found. Please ensure ffmpeg is installed and in the system's PATH.")
                return jsonify({'error': 'Audio conversion tool (ffmpeg) not found on server.'}), 500
            except subprocess.CalledProcessError as e:
                app.logger.error(f"ffmpeg conversion failed for {filepath}: {e.stderr}")
                return jsonify({'error': f'Failed to convert audio file: {e.stderr}'}), 500

        # --- Proceed with reprocessing ---
        recording.transcription = None
        recording.summary = None
        recording.status = 'PROCESSING'
        db.session.commit()

        app.logger.info(f"Starting transcription reprocessing for recording {recording_id}")

        # Decide which transcription method to use
        if USE_ASR_ENDPOINT:
            app.logger.info(f"Using ASR endpoint for reprocessing recording {recording_id}")
            
            data = request.json or {}
            language = data.get('language') or (recording.owner.transcription_language if recording.owner else None)
            min_speakers = data.get('min_speakers') or None
            max_speakers = data.get('max_speakers') or None
            
            # Convert to int if provided
            if min_speakers:
                try:
                    min_speakers = int(min_speakers)
                except (ValueError, TypeError):
                    min_speakers = None
            if max_speakers:
                try:
                    max_speakers = int(max_speakers)
                except (ValueError, TypeError):
                    max_speakers = None
            
            # Apply tag defaults if no user input provided (get merged defaults from all tags on this recording)
            if (min_speakers is None or max_speakers is None) and recording.tags:
                # Get tag defaults (use first non-None value from ordered tags)
                for tag_association in sorted(recording.recording_associations, key=lambda x: x.order):
                    tag = tag_association.tag
                    if min_speakers is None and tag.default_min_speakers:
                        min_speakers = tag.default_min_speakers
                    if max_speakers is None and tag.default_max_speakers:
                        max_speakers = tag.default_max_speakers
                    # Stop once we have both values
                    if min_speakers is not None and max_speakers is not None:
                        break
            
            # Apply environment variable defaults if still no values (reprocess hierarchy: user input > tag defaults > env vars > auto-detect)
            if min_speakers is None and ASR_MIN_SPEAKERS:
                try:
                    min_speakers = int(ASR_MIN_SPEAKERS)
                except (ValueError, TypeError):
                    min_speakers = None
            if max_speakers is None and ASR_MAX_SPEAKERS:
                try:
                    max_speakers = int(ASR_MAX_SPEAKERS)
                except (ValueError, TypeError):
                    max_speakers = None
            if 'ASR_DIARIZE' in os.environ:
                diarize_setting = ASR_DIARIZE
            elif USE_ASR_ENDPOINT:
                # When using ASR endpoint, use the configured ASR_DIARIZE value
                diarize_setting = ASR_DIARIZE
            else:
                diarize_setting = recording.owner.diarize if recording.owner else False

            start_time = datetime.utcnow()
            thread = threading.Thread(
                target=transcribe_audio_asr,
                args=(app.app_context(), recording.id, filepath, filename_for_asr, start_time, recording.mime_type, language, diarize_setting, min_speakers, max_speakers)
            )
        else:
            app.logger.info(f"Using standard transcription API for reprocessing recording {recording_id}")
            start_time = datetime.utcnow()
            thread = threading.Thread(
                target=transcribe_audio_task,
                args=(app.app_context(), recording.id, filepath, filename_for_asr, start_time)
            )
        
        thread.start()

        return jsonify({
            'success': True,
            'message': 'Transcription reprocessing started',
            'recording': recording.to_dict()
        })

    except Exception as e:
        db.session.rollback()
        app.logger.error(f"Error reprocessing transcription for recording {recording_id}: {e}")
        return jsonify({'error': str(e)}), 500


@app.route('/recording/<int:recording_id>/reprocess_summary', methods=['POST'])
@login_required
def reprocess_summary(recording_id):
    """Reprocess summary for a given recording (requires existing transcription)."""
    try:
        recording = db.session.get(Recording, recording_id)
        if not recording:
            return jsonify({'error': 'Recording not found'}), 404
            
        # Check if the recording belongs to the current user
        if recording.user_id and recording.user_id != current_user.id:
            return jsonify({'error': 'You do not have permission to reprocess this recording'}), 403
            
        # Check if transcription exists
        if not recording.transcription or len(recording.transcription.strip()) < 10:
            return jsonify({'error': 'No valid transcription available for summary generation'}), 400
            
        # Check if already processing
        if recording.status in ['PROCESSING', 'SUMMARIZING']:
            return jsonify({'error': 'Recording is already being processed'}), 400
            
        # Check if OpenRouter client is available
        if client is None:
            return jsonify({'error': 'Summary service is not available (OpenRouter client not configured)'}), 503
            
        # Set status to SUMMARIZING and clear existing summary
        recording.summary = None
        recording.status = 'SUMMARIZING'
        db.session.commit()
        
        app.logger.info(f"Starting summary reprocessing for recording {recording_id}")
        
        # Start summary generation in background thread
        def reprocess_summary_task(app_context, recording_id):
            app.logger.info(f"Starting summary reprocessing for recording {recording_id} using generate_summary_only_task")
            generate_summary_only_task(app_context, recording_id)
        
        thread = threading.Thread(
            target=reprocess_summary_task,
            args=(app.app_context(), recording.id)
        )
        thread.start()
        
        return jsonify({
            'success': True, 
            'message': 'Summary reprocessing started',
            'recording': recording.to_dict()
        })
        
    except Exception as e:
        db.session.rollback()
        app.logger.error(f"Error reprocessing summary for recording {recording_id}: {e}")
        return jsonify({'error': str(e)}), 500

@app.route('/recording/<int:recording_id>/reset_status', methods=['POST'])
@login_required
def reset_status(recording_id):
    """Resets the status of a stuck or failed recording."""
    try:
        recording = db.session.get(Recording, recording_id)
        if not recording:
            return jsonify({'error': 'Recording not found'}), 404

        if recording.user_id and recording.user_id != current_user.id:
            return jsonify({'error': 'You do not have permission to modify this recording'}), 403

        # Allow resetting if it's stuck or failed
        if recording.status in ['PROCESSING', 'SUMMARIZING', 'FAILED']:
            recording.status = 'FAILED'
            recording.error_message = "Manually reset from stuck or failed state."
            db.session.commit()
            app.logger.info(f"Manually reset status for recording {recording_id} to FAILED.")
            return jsonify({'success': True, 'message': 'Recording status has been reset.', 'recording': recording.to_dict()})
        else:
            return jsonify({'error': f'Recording is not in a state that can be reset. Current status: {recording.status}'}), 400

    except Exception as e:
        db.session.rollback()
        app.logger.error(f"Error resetting status for recording {recording_id}: {e}")
        return jsonify({'error': str(e)}), 500

# --- Authentication Routes ---
@app.route('/register', methods=['GET', 'POST'])
@limiter.limit("10 per minute")
def register():
    # Check if registration is allowed
    allow_registration = os.environ.get('ALLOW_REGISTRATION', 'true').lower() == 'true'
    
    if not allow_registration:
        flash('Registration is currently disabled. Please contact the administrator.', 'danger')
        return redirect(url_for('login'))
        
    if current_user.is_authenticated:
        return redirect(url_for('index'))
    
    form = RegistrationForm()
    if form.validate_on_submit():
        hashed_password = bcrypt.generate_password_hash(form.password.data).decode('utf-8')
        user = User(username=form.username.data, email=form.email.data, password=hashed_password)
        db.session.add(user)
        db.session.commit()
        flash('Your account has been created! You can now log in.', 'success')
        return redirect(url_for('login'))
    
    return render_template('register.html', title='Register', form=form)

def is_safe_url(target):
    ref_url = urlparse(request.host_url)
    test_url = urlparse(urljoin(request.host_url, target))
    return test_url.scheme in ('http', 'https') and ref_url.netloc == test_url.netloc

@app.route('/login', methods=['GET', 'POST'])
@limiter.limit("10 per minute")
def login():
    if current_user.is_authenticated:
        return redirect(url_for('index'))
    
    form = LoginForm()
    if form.validate_on_submit():
        user = User.query.filter_by(email=form.email.data).first()
        if user and bcrypt.check_password_hash(user.password, form.password.data):
            login_user(user, remember=form.remember.data)
            next_page = request.args.get('next')
            if not is_safe_url(next_page):
                return redirect(url_for('index'))
            return redirect(next_page) if next_page else redirect(url_for('index'))
        else:
            flash('Login unsuccessful. Please check email and password.', 'danger')
    
    return render_template('login.html', title='Login', form=form)

@app.route('/logout')
@csrf.exempt
def logout():
    logout_user()
    return redirect(url_for('login'))

@app.route('/account', methods=['GET', 'POST'])
@login_required
def account():
    if request.method == 'POST':
        # Handle language preference updates
        transcription_lang = request.form.get('transcription_language')
        output_lang = request.form.get('output_language')
        summary_prompt_text = request.form.get('summary_prompt')
        user_name = request.form.get('user_name')
        user_job_title = request.form.get('user_job_title')
        user_company = request.form.get('user_company')

        current_user.transcription_language = transcription_lang if transcription_lang else None
        current_user.output_language = output_lang if output_lang else None
        current_user.summary_prompt = summary_prompt_text if summary_prompt_text else None
        current_user.name = user_name if user_name else None
        current_user.job_title = user_job_title if user_job_title else None
        current_user.company = user_company if user_company else None
        
        # Only update diarize if it's not locked by env var
        if 'ASR_DIARIZE' not in os.environ:
            current_user.diarize = 'diarize' in request.form
        
        db.session.commit()
        flash('Account details updated successfully!', 'success')
        return redirect(url_for('account'))
        
    # Get admin default prompt from system settings
    admin_default_prompt = SystemSetting.get_setting('admin_default_summary_prompt', None)
    if admin_default_prompt:
        default_summary_prompt_text = admin_default_prompt
    else:
        # Fallback to hardcoded default if admin hasn't set one
        default_summary_prompt_text = """Generate a comprehensive summary that includes the following sections:
- **Key Issues Discussed**: A bulleted list of the main topics
- **Key Decisions Made**: A bulleted list of any decisions reached
- **Action Items**: A bulleted list of tasks assigned, including who is responsible if mentioned"""
    
    asr_diarize_locked = 'ASR_DIARIZE' in os.environ
    
    return render_template('account.html', 
                           title='Account', 
                           default_summary_prompt_text=default_summary_prompt_text,
                           use_asr_endpoint=USE_ASR_ENDPOINT,
                           asr_diarize_locked=asr_diarize_locked,
                           asr_diarize_env_value=ASR_DIARIZE)

@app.route('/change_password', methods=['POST'])
@login_required
@limiter.limit("10 per minute")
def change_password():
    current_password = request.form.get('current_password')
    new_password = request.form.get('new_password')
    confirm_password = request.form.get('confirm_password')
    
    # Validate form data
    if not current_password or not new_password or not confirm_password:
        flash('All fields are required.', 'danger')
        return redirect(url_for('account'))
    
    if new_password != confirm_password:
        flash('New password and confirmation do not match.', 'danger')
        return redirect(url_for('account'))
        
    # Custom validation for new password
    try:
        password_check(None, type('obj', (object,), {'data': new_password}))
    except ValidationError as e:
        flash(str(e), 'danger')
        return redirect(url_for('account'))
    
    # Check if current password is correct
    if not bcrypt.check_password_hash(current_user.password, current_password):
        flash('Current password is incorrect.', 'danger')
        return redirect(url_for('account'))
    
    # Update password
    current_user.password = bcrypt.generate_password_hash(new_password).decode('utf-8')
    db.session.commit()
    
    flash('Your password has been updated successfully.', 'success')
    return redirect(url_for('account'))

# --- Admin Routes ---
@app.route('/admin', methods=['GET'])
@login_required
def admin():
    # Check if user is admin
    if not current_user.is_admin:
        flash('You do not have permission to access the admin page.', 'danger')
        return redirect(url_for('index'))
    return render_template('admin.html', title='Admin Dashboard', inquire_mode_enabled=ENABLE_INQUIRE_MODE)

@app.route('/admin/users', methods=['GET'])
@login_required
def admin_get_users():
    # Check if user is admin
    if not current_user.is_admin:
        return jsonify({'error': 'Unauthorized'}), 403
    
    users = User.query.all()
    user_data = []
    
    for user in users:
        # Get recordings count and storage used
        recordings_count = len(user.recordings)
        storage_used = sum(r.file_size for r in user.recordings if r.file_size) or 0
        
        user_data.append({
            'id': user.id,
            'username': user.username,
            'email': user.email,
            'is_admin': user.is_admin,
            'recordings_count': recordings_count,
            'storage_used': storage_used
        })
    
    return jsonify(user_data)

@app.route('/admin/users', methods=['POST'])
@login_required
def admin_add_user():
    # Check if user is admin
    if not current_user.is_admin:
        return jsonify({'error': 'Unauthorized'}), 403
    
    data = request.json
    if not data:
        return jsonify({'error': 'No data provided'}), 400
    
    # Validate required fields
    required_fields = ['username', 'email', 'password']
    for field in required_fields:
        if field not in data:
            return jsonify({'error': f'Missing required field: {field}'}), 400
    
    # Check if username or email already exists
    if User.query.filter_by(username=data['username']).first():
        return jsonify({'error': 'Username already exists'}), 400
    
    if User.query.filter_by(email=data['email']).first():
        return jsonify({'error': 'Email already exists'}), 400
    
    # Create new user
    hashed_password = bcrypt.generate_password_hash(data['password']).decode('utf-8')
    new_user = User(
        username=data['username'],
        email=data['email'],
        password=hashed_password,
        is_admin=data.get('is_admin', False)
    )
    
    db.session.add(new_user)
    db.session.commit()
    
    return jsonify({
        'id': new_user.id,
        'username': new_user.username,
        'email': new_user.email,
        'is_admin': new_user.is_admin,
        'recordings_count': 0,
        'storage_used': 0
    }), 201

@app.route('/admin/users/<int:user_id>', methods=['PUT'])
@login_required
def admin_update_user(user_id):
    # Check if user is admin
    if not current_user.is_admin:
        return jsonify({'error': 'Unauthorized'}), 403
    
    user = db.session.get(User, user_id)
    if not user:
        return jsonify({'error': 'User not found'}), 404
    
    data = request.json
    if not data:
        return jsonify({'error': 'No data provided'}), 400
    
    # Update user fields
    if 'username' in data and data['username'] != user.username:
        # Check if username already exists
        if User.query.filter_by(username=data['username']).first():
            return jsonify({'error': 'Username already exists'}), 400
        user.username = data['username']
    
    if 'email' in data and data['email'] != user.email:
        # Check if email already exists
        if User.query.filter_by(email=data['email']).first():
            return jsonify({'error': 'Email already exists'}), 400
        user.email = data['email']
    
    if 'password' in data and data['password']:
        user.password = bcrypt.generate_password_hash(data['password']).decode('utf-8')
    
    if 'is_admin' in data:
        user.is_admin = data['is_admin']
    
    db.session.commit()
    
    # Get recordings count and storage used
    recordings_count = len(user.recordings)
    storage_used = sum(r.file_size for r in user.recordings if r.file_size) or 0
    
    return jsonify({
        'id': user.id,
        'username': user.username,
        'email': user.email,
        'is_admin': user.is_admin,
        'recordings_count': recordings_count,
        'storage_used': storage_used
    })

@app.route('/admin/users/<int:user_id>', methods=['DELETE'])
@login_required
def admin_delete_user(user_id):
    # Check if user is admin
    if not current_user.is_admin:
        return jsonify({'error': 'Unauthorized'}), 403
    
    # Prevent deleting self
    if user_id == current_user.id:
        return jsonify({'error': 'Cannot delete your own account'}), 400
    
    user = db.session.get(User, user_id)
    if not user:
        return jsonify({'error': 'User not found'}), 404
    
    # Delete user's recordings and audio files
    total_chunks = 0
    if ENABLE_INQUIRE_MODE:
        total_chunks = TranscriptChunk.query.filter_by(user_id=user_id).count()
        if total_chunks > 0:
            app.logger.info(f"Deleting {total_chunks} transcript chunks with embeddings for user {user_id}")
    
    for recording in user.recordings:
        try:
            if recording.audio_path and os.path.exists(recording.audio_path):
                os.remove(recording.audio_path)
        except Exception as e:
            app.logger.error(f"Error deleting audio file {recording.audio_path}: {e}")
    
    # Delete user (cascade will handle all related data including chunks/embeddings)
    db.session.delete(user)
    db.session.commit()
    
    if ENABLE_INQUIRE_MODE and total_chunks > 0:
        app.logger.info(f"Successfully deleted {total_chunks} embeddings and chunks for user {user_id}")
    
    return jsonify({'success': True})

@app.route('/admin/users/<int:user_id>/toggle-admin', methods=['POST'])
@login_required
def admin_toggle_admin(user_id):
    # Check if user is admin
    if not current_user.is_admin:
        return jsonify({'error': 'Unauthorized'}), 403
    
    # Prevent changing own admin status
    if user_id == current_user.id:
        return jsonify({'error': 'Cannot change your own admin status'}), 400
    
    user = db.session.get(User, user_id)
    if not user:
        return jsonify({'error': 'User not found'}), 404
    
    # Toggle admin status
    user.is_admin = not user.is_admin
    db.session.commit()
    
    return jsonify({'success': True, 'is_admin': user.is_admin})

@app.route('/admin/stats', methods=['GET'])
@login_required
def admin_get_stats():
    # Check if user is admin
    if not current_user.is_admin:
        return jsonify({'error': 'Unauthorized'}), 403
    
    # Get total users
    total_users = User.query.count()
    
    # Get total recordings
    total_recordings = Recording.query.count()
    
    # Get recordings by status
    completed_recordings = Recording.query.filter_by(status='COMPLETED').count()
    processing_recordings = Recording.query.filter(Recording.status.in_(['PROCESSING', 'SUMMARIZING'])).count()
    pending_recordings = Recording.query.filter_by(status='PENDING').count()
    failed_recordings = Recording.query.filter_by(status='FAILED').count()
    
    # Get total storage used
    total_storage = db.session.query(db.func.sum(Recording.file_size)).scalar() or 0
    
    # Get top users by storage
    top_users_query = db.session.query(
        User.id,
        User.username,
        db.func.count(Recording.id).label('recordings_count'),
        db.func.sum(Recording.file_size).label('storage_used')
    ).join(Recording, User.id == Recording.user_id, isouter=True) \
     .group_by(User.id) \
     .order_by(db.func.sum(Recording.file_size).desc()) \
     .limit(5)
    
    top_users = []
    for user_id, username, recordings_count, storage_used in top_users_query:
        top_users.append({
            'id': user_id,
            'username': username,
            'recordings_count': recordings_count or 0,
            'storage_used': storage_used or 0
        })
    
    # Get total queries (chat requests)
    # This is a placeholder - you would need to track this in your database
    total_queries = 0
    
    return jsonify({
        'total_users': total_users,
        'total_recordings': total_recordings,
        'completed_recordings': completed_recordings,
        'processing_recordings': processing_recordings,
        'pending_recordings': pending_recordings,
        'failed_recordings': failed_recordings,
        'total_storage': total_storage,
        'top_users': top_users,
        'total_queries': total_queries
    })

@app.route('/admin/settings', methods=['GET'])
@login_required
def admin_get_settings():
    # Check if user is admin
    if not current_user.is_admin:
        return jsonify({'error': 'Unauthorized'}), 403
    
    settings = SystemSetting.query.all()
    return jsonify([setting.to_dict() for setting in settings])

@app.route('/admin/settings', methods=['POST'])
@login_required
def admin_update_setting():
    # Check if user is admin
    if not current_user.is_admin:
        return jsonify({'error': 'Unauthorized'}), 403
    
    data = request.json
    if not data:
        return jsonify({'error': 'No data provided'}), 400
    
    key = data.get('key')
    value = data.get('value')
    description = data.get('description')
    setting_type = data.get('setting_type', 'string')
    
    if not key:
        return jsonify({'error': 'Setting key is required'}), 400
    
    # Validate setting type
    valid_types = ['string', 'integer', 'boolean', 'float']
    if setting_type not in valid_types:
        return jsonify({'error': f'Invalid setting type. Must be one of: {", ".join(valid_types)}'}), 400
    
    # Validate value based on type
    if setting_type == 'integer':
        try:
            int(value) if value is not None and value != '' else None
        except (ValueError, TypeError):
            return jsonify({'error': 'Value must be a valid integer'}), 400
    elif setting_type == 'float':
        try:
            float(value) if value is not None and value != '' else None
        except (ValueError, TypeError):
            return jsonify({'error': 'Value must be a valid number'}), 400
    elif setting_type == 'boolean':
        if value not in ['true', 'false', '1', '0', 'yes', 'no', True, False, 1, 0]:
            return jsonify({'error': 'Value must be a valid boolean (true/false, 1/0, yes/no)'}), 400
    
    try:
        setting = SystemSetting.set_setting(key, value, description, setting_type)
        return jsonify(setting.to_dict())
    except Exception as e:
        db.session.rollback()
        app.logger.error(f"Error updating setting {key}: {e}")
        return jsonify({'error': str(e)}), 500

# --- Configuration API ---
@app.route('/api/config', methods=['GET'])
def get_config():
    """Get application configuration settings for the frontend."""
    try:
        # Get configurable file size limit
        max_file_size_mb = SystemSetting.get_setting('max_file_size_mb', 250)
        
        # Get chunking configuration (supports both legacy and new formats)
        chunking_info = {}
        if ENABLE_CHUNKING and chunking_service:
            mode, limit_value = chunking_service.parse_chunk_limit()
            chunking_info = {
                'chunking_enabled': True,
                'chunking_mode': mode,  # 'size' or 'duration'
                'chunking_limit': limit_value,  # Value in MB or seconds
                'chunking_limit_display': f"{limit_value}{'MB' if mode == 'size' else 's'}"
            }
        else:
            chunking_info = {
                'chunking_enabled': False,
                'chunking_mode': 'size',
                'chunking_limit': 20,
                'chunking_limit_display': '20MB'
            }

        return jsonify({
            'max_file_size_mb': max_file_size_mb,
            'use_asr_endpoint': USE_ASR_ENDPOINT,
            **chunking_info
        })
    except Exception as e:
        app.logger.error(f"Error fetching configuration: {e}")
        return jsonify({'error': str(e)}), 500


@app.route('/api/csrf-token', methods=['GET'])
@csrf.exempt  # Exempt this endpoint from CSRF protection since it's providing tokens
def get_csrf_token():
    """Get a fresh CSRF token for the frontend."""
    try:
        from flask_wtf.csrf import generate_csrf
        token = generate_csrf()
        app.logger.info("Fresh CSRF token generated successfully")
        return jsonify({'csrf_token': token})
    except Exception as e:
        app.logger.error(f"Error generating CSRF token: {e}")
        return jsonify({'error': str(e)}), 500

# --- Flask Routes ---
@app.route('/')
@login_required
def index():
    # Pass the ASR config and inquire mode config to the template
    return render_template('index.html', use_asr_endpoint=USE_ASR_ENDPOINT, inquire_mode_enabled=ENABLE_INQUIRE_MODE)

@app.route('/inquire')
@login_required  
def inquire():
    # Check if inquire mode is enabled
    if not ENABLE_INQUIRE_MODE:
        flash('Inquire mode is not enabled on this server.', 'warning')
        return redirect(url_for('index'))
    # Render the inquire page with user context for theming
    return render_template('inquire.html', use_asr_endpoint=USE_ASR_ENDPOINT, current_user=current_user)

@app.route('/recordings', methods=['GET'])
def get_recordings():
    try:
        # Check if user is logged in
        if not current_user.is_authenticated:
            return jsonify([])  # Return empty array if not logged in
            
        # Filter recordings by the current user
        stmt = select(Recording).where(Recording.user_id == current_user.id).order_by(Recording.created_at.desc())
        recordings = db.session.execute(stmt).scalars().all()
        return jsonify([recording.to_dict() for recording in recordings])
    except Exception as e:
        app.logger.error(f"Error fetching recordings: {e}")
        return jsonify({'error': str(e)}), 500

@app.route('/api/recordings', methods=['GET'])
@login_required
@limiter.limit("1250 per hour")
def get_recordings_paginated():
    """Get recordings with pagination and server-side filtering."""
    try:
        # Parse query parameters
        page = request.args.get('page', 1, type=int)
        per_page = min(request.args.get('per_page', 25, type=int), 100)  # Cap at 100 per page
        search_query = request.args.get('q', '').strip()
        
        # Build base query
        stmt = select(Recording).where(Recording.user_id == current_user.id)
        
        # Apply search filters if provided
        if search_query:
            # Parse search query for special syntax
            import re
            
            # Extract date filters
            date_filters = re.findall(r'date:(\S+)', search_query.lower())
            tag_filters = re.findall(r'tag:(\S+)', search_query.lower())
            
            # Remove special syntax to get text search
            text_query = re.sub(r'date:\S+', '', search_query, flags=re.IGNORECASE)
            text_query = re.sub(r'tag:\S+', '', text_query, flags=re.IGNORECASE).strip()
            
            # Apply date filters
            for date_filter in date_filters:
                if date_filter == 'today':
                    today = datetime.now().date()
                    stmt = stmt.where(
                        db.or_(
                            db.func.date(Recording.meeting_date) == today,
                            db.and_(
                                Recording.meeting_date.is_(None),
                                db.func.date(Recording.created_at) == today
                            )
                        )
                    )
                elif date_filter == 'yesterday':
                    yesterday = datetime.now().date() - timedelta(days=1)
                    stmt = stmt.where(
                        db.or_(
                            db.func.date(Recording.meeting_date) == yesterday,
                            db.and_(
                                Recording.meeting_date.is_(None),
                                db.func.date(Recording.created_at) == yesterday
                            )
                        )
                    )
                elif date_filter == 'thisweek':
                    today = datetime.now().date()
                    start_of_week = today - timedelta(days=today.weekday())
                    stmt = stmt.where(
                        db.or_(
                            Recording.meeting_date >= start_of_week,
                            db.and_(
                                Recording.meeting_date.is_(None),
                                db.func.date(Recording.created_at) >= start_of_week
                            )
                        )
                    )
                elif date_filter == 'lastweek':
                    today = datetime.now().date()
                    end_of_last_week = today - timedelta(days=today.weekday())
                    start_of_last_week = end_of_last_week - timedelta(days=7)
                    stmt = stmt.where(
                        db.or_(
                            db.and_(
                                Recording.meeting_date >= start_of_last_week,
                                Recording.meeting_date < end_of_last_week
                            ),
                            db.and_(
                                Recording.meeting_date.is_(None),
                                db.func.date(Recording.created_at) >= start_of_last_week,
                                db.func.date(Recording.created_at) < end_of_last_week
                            )
                        )
                    )
                elif date_filter == 'thismonth':
                    today = datetime.now().date()
                    start_of_month = today.replace(day=1)
                    stmt = stmt.where(
                        db.or_(
                            Recording.meeting_date >= start_of_month,
                            db.and_(
                                Recording.meeting_date.is_(None),
                                db.func.date(Recording.created_at) >= start_of_month
                            )
                        )
                    )
                elif date_filter == 'lastmonth':
                    today = datetime.now().date()
                    first_day_this_month = today.replace(day=1)
                    last_day_last_month = first_day_this_month - timedelta(days=1)
                    first_day_last_month = last_day_last_month.replace(day=1)
                    stmt = stmt.where(
                        db.or_(
                            db.and_(
                                Recording.meeting_date >= first_day_last_month,
                                Recording.meeting_date <= last_day_last_month
                            ),
                            db.and_(
                                Recording.meeting_date.is_(None),
                                db.func.date(Recording.created_at) >= first_day_last_month,
                                db.func.date(Recording.created_at) <= last_day_last_month
                            )
                        )
                    )
                elif re.match(r'^\d{4}-\d{2}-\d{2}$', date_filter):
                    # Specific date format YYYY-MM-DD
                    target_date = datetime.strptime(date_filter, '%Y-%m-%d').date()
                    stmt = stmt.where(
                        db.or_(
                            db.func.date(Recording.meeting_date) == target_date,
                            db.and_(
                                Recording.meeting_date.is_(None),
                                db.func.date(Recording.created_at) == target_date
                            )
                        )
                    )
                elif re.match(r'^\d{4}-\d{2}$', date_filter):
                    # Month format YYYY-MM
                    year, month = map(int, date_filter.split('-'))
                    stmt = stmt.where(
                        db.or_(
                            db.and_(
                                db.extract('year', Recording.meeting_date) == year,
                                db.extract('month', Recording.meeting_date) == month
                            ),
                            db.and_(
                                Recording.meeting_date.is_(None),
                                db.extract('year', Recording.created_at) == year,
                                db.extract('month', Recording.created_at) == month
                            )
                        )
                    )
                elif re.match(r'^\d{4}$', date_filter):
                    # Year format YYYY
                    year = int(date_filter)
                    stmt = stmt.where(
                        db.or_(
                            db.extract('year', Recording.meeting_date) == year,
                            db.and_(
                                Recording.meeting_date.is_(None),
                                db.extract('year', Recording.created_at) == year
                            )
                        )
                    )
            
            # Apply tag filters
            if tag_filters:
                # Join with tags table and filter by tag names
                tag_conditions = []
                for tag_filter in tag_filters:
                    tag_conditions.append(Tag.name.ilike(f'%{tag_filter}%'))
                
                stmt = stmt.join(RecordingTag).join(Tag).where(db.or_(*tag_conditions))
            
            # Apply text search
            if text_query:
                text_conditions = [
                    Recording.title.ilike(f'%{text_query}%'),
                    Recording.participants.ilike(f'%{text_query}%'),
                    Recording.transcription.ilike(f'%{text_query}%'),
                    Recording.notes.ilike(f'%{text_query}%')
                ]
                stmt = stmt.where(db.or_(*text_conditions))
        
        # Apply ordering (most recent first based on meeting_date or created_at)
        stmt = stmt.order_by(
            db.case(
                (Recording.meeting_date.is_not(None), Recording.meeting_date),
                else_=db.func.date(Recording.created_at)
            ).desc(),
            Recording.created_at.desc()
        )
        
        # Get total count for pagination info
        count_stmt = select(db.func.count()).select_from(stmt.subquery())
        total_count = db.session.execute(count_stmt).scalar()
        
        # Apply pagination
        offset = (page - 1) * per_page
        stmt = stmt.offset(offset).limit(per_page)
        
        # Execute query
        recordings = db.session.execute(stmt).scalars().all()
        
        # Calculate pagination metadata
        total_pages = (total_count + per_page - 1) // per_page
        has_next = page < total_pages
        has_prev = page > 1
        
        return jsonify({
            'recordings': [recording.to_dict() for recording in recordings],
            'pagination': {
                'page': page,
                'per_page': per_page,
                'total': total_count,
                'total_pages': total_pages,
                'has_next': has_next,
                'has_prev': has_prev
            }
        })
        
    except Exception as e:
        app.logger.error(f"Error fetching paginated recordings: {e}")
        return jsonify({'error': str(e)}), 500

@app.route('/api/inbox_recordings', methods=['GET'])
@login_required
@limiter.limit("1250 per hour")  # Allow frequent polling for inbox recordings
def get_inbox_recordings():
    """Get recordings that are in the inbox and currently processing."""
    try:
        stmt = select(Recording).where(
            Recording.user_id == current_user.id,
            Recording.is_inbox == True,
            Recording.status.in_(['PENDING', 'PROCESSING', 'SUMMARIZING'])
        ).order_by(Recording.created_at.desc())
        
        recordings = db.session.execute(stmt).scalars().all()
        return jsonify([recording.to_dict() for recording in recordings])
    except Exception as e:
        app.logger.error(f"Error fetching inbox recordings: {e}")
        return jsonify({'error': str(e)}), 500

@app.route('/save', methods=['POST'])
@login_required
def save_metadata():
    try:
        data = request.json
        if not data: return jsonify({'error': 'No data provided'}), 400
        recording_id = data.get('id')
        if not recording_id: return jsonify({'error': 'No recording ID provided'}), 400

        recording = db.session.get(Recording, recording_id)
        if not recording: return jsonify({'error': 'Recording not found'}), 404
        
        # Check if the recording belongs to the current user
        if recording.user_id and recording.user_id != current_user.id:
            return jsonify({'error': 'You do not have permission to edit this recording'}), 403

        # Update fields if provided (with sanitization for notes and summary)
        if 'title' in data: recording.title = data['title']
        if 'participants' in data: recording.participants = data['participants']
        if 'notes' in data: recording.notes = sanitize_html(data['notes']) if data['notes'] else data['notes']
        if 'summary' in data: recording.summary = sanitize_html(data['summary']) if data['summary'] else data['summary']
        if 'is_inbox' in data: recording.is_inbox = data['is_inbox']
        if 'is_highlighted' in data: recording.is_highlighted = data['is_highlighted']
        if 'meeting_date' in data:
            try:
                # Attempt to parse date string (e.g., "YYYY-MM-DD")
                date_str = data['meeting_date']
                if date_str:
                    recording.meeting_date = datetime.strptime(date_str, '%Y-%m-%d').date()
                else:
                    recording.meeting_date = None # Allow clearing the date
            except (ValueError, TypeError) as e:
                app.logger.warning(f"Could not parse meeting_date '{data.get('meeting_date')}': {e}")
                # Optionally return an error or just ignore the invalid date
                # return jsonify({'error': f"Invalid date format for meeting_date. Use YYYY-MM-DD."}), 400

        # Do not update transcription or status here
        db.session.commit()
        return jsonify({'success': True, 'recording': recording.to_dict()})

    except Exception as e:
        db.session.rollback()
        app.logger.error(f"Error saving metadata for recording {recording_id}: {e}", exc_info=True)
        return jsonify({'error': 'An unexpected error occurred while saving.'}), 500

@app.route('/recording/<int:recording_id>/update_transcription', methods=['POST'])
@login_required
def update_transcription(recording_id):
    """Updates the transcription content for a recording."""
    try:
        recording = db.session.get(Recording, recording_id)
        if not recording:
            return jsonify({'error': 'Recording not found'}), 404

        if recording.user_id and recording.user_id != current_user.id:
            return jsonify({'error': 'You do not have permission to edit this recording'}), 403

        data = request.json
        new_transcription = data.get('transcription')

        if new_transcription is None:
            return jsonify({'error': 'No transcription data provided'}), 400

        # The incoming data could be a JSON string (from ASR edit) or plain text
        recording.transcription = new_transcription
        
        # Optional: If the transcription changes, we might want to indicate that the summary is outdated.
        # For now, we'll just save the transcript. A "regenerate summary" button could be a good follow-up.

        db.session.commit()
        app.logger.info(f"Transcription for recording {recording_id} was updated.")
        
        return jsonify({'success': True, 'message': 'Transcription updated successfully.', 'recording': recording.to_dict()})

    except Exception as e:
        db.session.rollback()
        app.logger.error(f"Error updating transcription for recording {recording_id}: {e}", exc_info=True)
        return jsonify({'error': 'An unexpected error occurred while updating the transcription.'}), 500

# Toggle inbox status endpoint
@app.route('/recording/<int:recording_id>/toggle_inbox', methods=['POST'])
@login_required
def toggle_inbox(recording_id):
    try:
        recording = db.session.get(Recording, recording_id)
        if not recording:
            return jsonify({'error': 'Recording not found'}), 404
            
        # Check if the recording belongs to the current user
        if recording.user_id and recording.user_id != current_user.id:
            return jsonify({'error': 'You do not have permission to modify this recording'}), 403

        # Toggle the inbox status
        recording.is_inbox = not recording.is_inbox
        db.session.commit()
        
        return jsonify({'success': True, 'is_inbox': recording.is_inbox})
    except Exception as e:
        db.session.rollback()
        app.logger.error(f"Error toggling inbox status for recording {recording_id}: {e}", exc_info=True)
        return jsonify({'error': 'An unexpected error occurred.'}), 500

# Toggle highlighted status endpoint
@app.route('/recording/<int:recording_id>/toggle_highlight', methods=['POST'])
@login_required
def toggle_highlight(recording_id):
    try:
        recording = db.session.get(Recording, recording_id)
        if not recording:
            return jsonify({'error': 'Recording not found'}), 404
            
        # Check if the recording belongs to the current user
        if recording.user_id and recording.user_id != current_user.id:
            return jsonify({'error': 'You do not have permission to modify this recording'}), 403

        # Toggle the highlighted status
        recording.is_highlighted = not recording.is_highlighted
        db.session.commit()
        
        return jsonify({'success': True, 'is_highlighted': recording.is_highlighted})
    except Exception as e:
        db.session.rollback()
        app.logger.error(f"Error toggling highlighted status for recording {recording_id}: {e}", exc_info=True)
        return jsonify({'error': 'An unexpected error occurred.'}), 500


@app.route('/upload', methods=['POST'])
@login_required
def upload_file():
    try:
        if 'file' not in request.files:
            return jsonify({'error': 'No file provided'}), 400

        file = request.files['file']
        if file.filename == '':
            return jsonify({'error': 'No file selected'}), 400

        original_filename = file.filename
        safe_filename = secure_filename(original_filename)
        filepath = os.path.join(app.config['UPLOAD_FOLDER'], f"{datetime.now().strftime('%Y%m%d%H%M%S')}_{safe_filename}")

        # Get original file size
        file.seek(0, os.SEEK_END)
        original_file_size = file.tell()
        file.seek(0)

        # Check size limit before saving - only enforce if chunking is disabled or using ASR endpoint
        max_content_length = app.config.get('MAX_CONTENT_LENGTH')
        
        # Skip size check if chunking is enabled and using OpenAI Whisper API
        should_enforce_size_limit = True
        if ENABLE_CHUNKING and chunking_service and not USE_ASR_ENDPOINT:
            should_enforce_size_limit = False
            # Get chunking mode for better logging
            mode, limit_value = chunking_service.parse_chunk_limit()
            if mode == 'size':
                app.logger.info(f"Size-based chunking enabled ({limit_value}MB limit) - skipping {original_file_size/1024/1024:.1f}MB size limit check")
            else:
                app.logger.info(f"Duration-based chunking enabled ({limit_value}s limit) - skipping {original_file_size/1024/1024:.1f}MB size limit check")
        
        if should_enforce_size_limit and max_content_length and original_file_size > max_content_length:
            raise RequestEntityTooLarge()

        file.save(filepath)
        app.logger.info(f"File saved to {filepath}")

        # --- Convert files only when chunking is needed ---
        filename_lower = original_filename.lower()
        
        # Check if chunking will be needed for this file
        needs_chunking_for_processing = (chunking_service and 
                                       ENABLE_CHUNKING and 
                                       not USE_ASR_ENDPOINT and
                                       chunking_service.needs_chunking(filepath, USE_ASR_ENDPOINT))
        
        # Define supported formats based on whether chunking is needed
        if needs_chunking_for_processing:
            # For chunking: only support formats that work well with chunking
            supported_formats = ('.wav', '.mp3', '.flac')
            convertible_formats = ('.amr', '.3gp', '.3gpp', '.m4a', '.aac', '.ogg', '.wma', '.webm')
        else:
            # For direct transcription: support WebM and other formats directly
            supported_formats = ('.wav', '.mp3', '.flac', '.webm', '.m4a', '.aac', '.ogg')
            convertible_formats = ('.amr', '.3gp', '.3gpp', '.wma')
        
        # Special handling for problematic AAC files when using ASR endpoint
        is_problematic_aac = (USE_ASR_ENDPOINT and 
                             (filename_lower.endswith('.aac') or 
                              'aac' in filename_lower.lower()))
        
        # Convert if file is not in supported formats OR is problematic AAC for ASR
        should_convert = ((not filename_lower.endswith(supported_formats) and needs_chunking_for_processing) or 
                         is_problematic_aac)
        
        if should_convert:
            if is_problematic_aac:
                app.logger.info(f"Converting AAC-encoded file {filename_lower} to 32kbps MP3 for ASR endpoint compatibility.")
            elif filename_lower.endswith(convertible_formats):
                app.logger.info(f"Converting {filename_lower} format to 32kbps MP3 for chunking processing.")
            else:
                app.logger.info(f"Attempting to convert unknown format ({filename_lower}) to 32kbps MP3 for chunking.")
            
            base_filepath, _ = os.path.splitext(filepath)
            temp_mp3_filepath = f"{base_filepath}_temp.mp3"
            mp3_filepath = f"{base_filepath}.mp3"

            try:
                # Convert to 32kbps MP3 for optimal size/quality balance
                subprocess.run(
                    ['ffmpeg', '-i', filepath, '-y', '-acodec', 'mp3', '-ab', '32k', '-ar', '16000', '-ac', '1', temp_mp3_filepath],
                    check=True, capture_output=True, text=True
                )
                app.logger.info(f"Successfully converted {filepath} to {temp_mp3_filepath} (32kbps MP3)")
                
                # If the original file is not the same as the final mp3 file, remove it
                if filepath.lower() != mp3_filepath.lower():
                    os.remove(filepath)
                
                # Rename the temporary file to the final filename
                os.rename(temp_mp3_filepath, mp3_filepath)
                
                filepath = mp3_filepath
            except FileNotFoundError:
                app.logger.error("ffmpeg command not found. Please ensure ffmpeg is installed and in the system's PATH.")
                return jsonify({'error': 'Audio conversion tool (ffmpeg) not found on server.'}), 500
            except subprocess.CalledProcessError as e:
                app.logger.error(f"ffmpeg conversion failed for {filepath}: {e.stderr}")
                return jsonify({'error': f'Failed to convert audio file: {e.stderr}'}), 500
        elif not filename_lower.endswith(supported_formats):
            # File is not supported and chunking is not needed - log but don't convert
            app.logger.info(f"File format {filename_lower} will be processed directly without conversion (chunking not needed)")

        # Get final file size (of original or converted file)
        final_file_size = os.path.getsize(filepath)

        # Determine MIME type of the final file
        mime_type, _ = mimetypes.guess_type(filepath)
        app.logger.info(f"Final MIME type: {mime_type} for file {filepath}")

        # Get notes from the form
        notes = request.form.get('notes')
        
        # Get selected tags if provided (multiple tags support)
        selected_tags = []
        tag_index = 0
        while True:
            tag_id_key = f'tag_ids[{tag_index}]'
            tag_id = request.form.get(tag_id_key)
            if not tag_id:
                break
            
            tag = Tag.query.filter_by(id=tag_id, user_id=current_user.id).first()
            if tag:
                selected_tags.append(tag)
            tag_index += 1
        
        # For backward compatibility with single tag uploads
        if not selected_tags:
            single_tag_id = request.form.get('tag_id')
            if single_tag_id:
                tag = Tag.query.filter_by(id=single_tag_id, user_id=current_user.id).first()
                if tag:
                    selected_tags.append(tag)
        
        # Get ASR advanced options if provided
        language = request.form.get('language', '')
        min_speakers = request.form.get('min_speakers') or None
        max_speakers = request.form.get('max_speakers') or None
        
        # Convert to int if provided
        if min_speakers:
            try:
                min_speakers = int(min_speakers)
            except (ValueError, TypeError):
                min_speakers = None
        if max_speakers:
            try:
                max_speakers = int(max_speakers)
            except (ValueError, TypeError):
                max_speakers = None
        
        # Apply precedence hierarchy: user input > tag defaults > environment variables > auto-detect
        
        # Apply tag defaults if tags are selected and values are not explicitly provided by user
        # Use first tag's defaults (highest priority)
        if selected_tags:
            first_tag = selected_tags[0]
            if not language and first_tag.default_language:
                language = first_tag.default_language
            if min_speakers is None and first_tag.default_min_speakers:
                min_speakers = first_tag.default_min_speakers
            if max_speakers is None and first_tag.default_max_speakers:
                max_speakers = first_tag.default_max_speakers
        
        # Apply environment variable defaults if still no values are set
        if min_speakers is None and ASR_MIN_SPEAKERS:
            try:
                min_speakers = int(ASR_MIN_SPEAKERS)
            except (ValueError, TypeError):
                min_speakers = None
        if max_speakers is None and ASR_MAX_SPEAKERS:
            try:
                max_speakers = int(ASR_MAX_SPEAKERS)
            except (ValueError, TypeError):
                max_speakers = None

        # Create initial database entry
        recording = Recording(
            audio_path=filepath,
            original_filename=original_filename,
            title=f"Recording - {original_filename}",
            file_size=final_file_size,
            status='PENDING',
            meeting_date=datetime.utcnow().date(),
            user_id=current_user.id,
            mime_type=mime_type,
            notes=notes,
            processing_source='upload'  # Track that this was manually uploaded
        )
        db.session.add(recording)
        db.session.commit()
        
        # Add tags to recording if selected (preserve order)
        for order, tag in enumerate(selected_tags, 1):
            new_association = RecordingTag(
                recording_id=recording.id,
                tag_id=tag.id,
                order=order,
                added_at=datetime.utcnow()
            )
            db.session.add(new_association)
        
        if selected_tags:
            db.session.commit()
            tag_names = [tag.name for tag in selected_tags]
            app.logger.info(f"Added {len(selected_tags)} tags to recording {recording.id}: {', '.join(tag_names)}")
        
        app.logger.info(f"Initial recording record created with ID: {recording.id}")

        # --- Start transcription & summarization in background thread ---
        start_time = datetime.utcnow()
        
        # Pass ASR parameters and first tag to the transcription task (for compatibility with existing functions)
        first_tag = selected_tags[0] if selected_tags else None
        if USE_ASR_ENDPOINT:
            app.logger.info(f"Starting ASR transcription thread for recording {recording.id} with params: language={language}, min_speakers={min_speakers}, max_speakers={max_speakers}, tag_id={first_tag.id if first_tag else None}")
            thread = threading.Thread(
                target=transcribe_audio_task,
                args=(app.app_context(), recording.id, filepath, os.path.basename(filepath), start_time),
                kwargs={'language': language, 'min_speakers': min_speakers, 'max_speakers': max_speakers, 'tag_id': first_tag.id if first_tag else None}
            )
        else:
            app.logger.info(f"Starting Whisper transcription thread for recording {recording.id} with tag_id={first_tag.id if first_tag else None}")
            thread = threading.Thread(
                target=transcribe_audio_task,
                args=(app.app_context(), recording.id, filepath, os.path.basename(filepath), start_time),
                kwargs={'tag_id': first_tag.id if first_tag else None}
            )
        thread.start()
        app.logger.info(f"Background processing thread started for recording ID: {recording.id}")

        return jsonify(recording.to_dict()), 202

    except RequestEntityTooLarge:
        max_size_mb = app.config['MAX_CONTENT_LENGTH'] / (1024 * 1024)
        app.logger.warning(f"Upload failed: File too large (>{max_size_mb}MB)")
        return jsonify({
            'error': f'File too large. Maximum size is {max_size_mb:.0f} MB.',
            'max_size_mb': max_size_mb
        }), 413
    except Exception as e:
        db.session.rollback()
        app.logger.error(f"Error during file upload: {e}", exc_info=True)
        return jsonify({'error': 'An unexpected error occurred during upload.'}), 500


# Status Endpoint
@app.route('/status/<int:recording_id>', methods=['GET'])
@login_required
@limiter.limit("1250 per hour")  # Allow frequent polling for status checks
def get_status(recording_id):
    """Endpoint to check the transcription/summarization status."""
    try:
        recording = db.session.get(Recording, recording_id)
        if not recording:
            return jsonify({'error': 'Recording not found'}), 404
        
        # Check if the recording belongs to the current user
        if recording.user_id and recording.user_id != current_user.id:
            return jsonify({'error': 'You do not have permission to view this recording'}), 403
            
        return jsonify(recording.to_dict())
    except Exception as e:
        app.logger.error(f"Error fetching status for recording {recording_id}: {e}", exc_info=True)
        return jsonify({'error': 'An unexpected error occurred.'}), 500

# Get Audio Endpoint
@app.route('/audio/<int:recording_id>')
@login_required
def get_audio(recording_id):
    try:
        recording = db.session.get(Recording, recording_id)
        if not recording or not recording.audio_path:
            return jsonify({'error': 'Recording or audio file not found'}), 404
            
        # Check if the recording belongs to the current user
        if recording.user_id and recording.user_id != current_user.id:
            return jsonify({'error': 'You do not have permission to access this audio file'}), 403
        if not os.path.exists(recording.audio_path):
            app.logger.error(f"Audio file missing from server: {recording.audio_path}")
            return jsonify({'error': 'Audio file missing from server'}), 404
        return send_file(recording.audio_path)
    except Exception as e:
        app.logger.error(f"Error serving audio for recording {recording_id}: {e}", exc_info=True)
        return jsonify({'error': 'An unexpected error occurred.'}), 500

@app.route('/share/audio/<string:public_id>')
def get_shared_audio(public_id):
    try:
        share = Share.query.filter_by(public_id=public_id).first_or_404()
        recording = share.recording
        if not recording or not recording.audio_path:
            return jsonify({'error': 'Recording or audio file not found'}), 404
        if not os.path.exists(recording.audio_path):
            app.logger.error(f"Audio file missing from server: {recording.audio_path}")
            return jsonify({'error': 'Audio file missing from server'}), 404
        return send_file(recording.audio_path)
    except Exception as e:
        app.logger.error(f"Error serving shared audio for public_id {public_id}: {e}", exc_info=True)
        return jsonify({'error': 'An unexpected error occurred.'}), 500

# Delete Recording Endpoint
@app.route('/recording/<int:recording_id>', methods=['DELETE'])
@login_required
def delete_recording(recording_id):
    try:
        recording = db.session.get(Recording, recording_id)
        if not recording:
            return jsonify({'error': 'Recording not found'}), 404
            
        # Check if the recording belongs to the current user
        if recording.user_id and recording.user_id != current_user.id:
            return jsonify({'error': 'You do not have permission to delete this recording'}), 403

        # Delete the audio file first
        try:
            if recording.audio_path and os.path.exists(recording.audio_path):
                os.remove(recording.audio_path)
                app.logger.info(f"Deleted audio file: {recording.audio_path}")
        except Exception as e:
            app.logger.error(f"Error deleting audio file {recording.audio_path}: {e}")

        # Log embeddings cleanup for Inquire Mode if enabled
        if ENABLE_INQUIRE_MODE:
            chunk_count = TranscriptChunk.query.filter_by(recording_id=recording_id).count()
            if chunk_count > 0:
                app.logger.info(f"Deleting {chunk_count} transcript chunks with embeddings for recording {recording_id}")

        # Delete the database record (cascade will handle chunks/embeddings)
        db.session.delete(recording)
        db.session.commit()
        app.logger.info(f"Deleted recording record ID: {recording_id}")
        
        if ENABLE_INQUIRE_MODE and chunk_count > 0:
            app.logger.info(f"Successfully deleted embeddings and chunks for recording {recording_id}")

        return jsonify({'success': True})
    except Exception as e:
        db.session.rollback()
        app.logger.error(f"Error deleting recording {recording_id}: {e}", exc_info=True)
        return jsonify({'error': 'An unexpected error occurred while deleting.'}), 500


# --- Inquire Mode API Endpoints ---

@app.route('/api/inquire/sessions', methods=['GET'])
@login_required
def get_inquire_sessions():
    """Get all inquire sessions for the current user."""
    if not ENABLE_INQUIRE_MODE:
        return jsonify({'error': 'Inquire mode is not enabled'}), 403
    try:
        sessions = InquireSession.query.filter_by(user_id=current_user.id).order_by(InquireSession.last_used.desc()).all()
        return jsonify([session.to_dict() for session in sessions])
    except Exception as e:
        app.logger.error(f"Error getting inquire sessions: {e}")
        return jsonify({'error': str(e)}), 500

@app.route('/api/inquire/sessions', methods=['POST'])
@login_required
def create_inquire_session():
    """Create a new inquire session with filters."""
    if not ENABLE_INQUIRE_MODE:
        return jsonify({'error': 'Inquire mode is not enabled'}), 403
    try:
        data = request.json
        if not data:
            return jsonify({'error': 'No data provided'}), 400
        
        session = InquireSession(
            user_id=current_user.id,
            session_name=data.get('session_name'),
            filter_tags=json.dumps(data.get('filter_tags', [])),
            filter_speakers=json.dumps(data.get('filter_speakers', [])),
            filter_date_from=datetime.fromisoformat(data['filter_date_from']).date() if data.get('filter_date_from') else None,
            filter_date_to=datetime.fromisoformat(data['filter_date_to']).date() if data.get('filter_date_to') else None,
            filter_recording_ids=json.dumps(data.get('filter_recording_ids', []))
        )
        
        db.session.add(session)
        db.session.commit()
        
        return jsonify(session.to_dict()), 201
        
    except Exception as e:
        app.logger.error(f"Error creating inquire session: {e}")
        return jsonify({'error': str(e)}), 500

@app.route('/api/inquire/search', methods=['POST'])
@login_required
def inquire_search():
    """Perform semantic search within filtered transcriptions."""
    if not ENABLE_INQUIRE_MODE:
        return jsonify({'error': 'Inquire mode is not enabled'}), 403
    try:
        data = request.json
        if not data:
            return jsonify({'error': 'No data provided'}), 400
        
        query = data.get('query')
        if not query:
            return jsonify({'error': 'No query provided'}), 400
        
        # Build filters from request
        filters = {}
        if data.get('filter_tags'):
            filters['tag_ids'] = data['filter_tags']
        if data.get('filter_speakers'):
            filters['speaker_names'] = data['filter_speakers']
        if data.get('filter_recording_ids'):
            filters['recording_ids'] = data['filter_recording_ids']
        if data.get('filter_date_from'):
            filters['date_from'] = datetime.fromisoformat(data['filter_date_from']).date()
        if data.get('filter_date_to'):
            filters['date_to'] = datetime.fromisoformat(data['filter_date_to']).date()
        
        # Perform semantic search
        top_k = data.get('top_k', 5)
        chunk_results = semantic_search_chunks(current_user.id, query, filters, top_k)
        
        # Format results
        results = []
        for chunk, similarity in chunk_results:
            result = chunk.to_dict()
            result['similarity'] = similarity
            result['recording_title'] = chunk.recording.title
            result['recording_meeting_date'] = chunk.recording.meeting_date.isoformat() if chunk.recording.meeting_date else None
            results.append(result)
        
        return jsonify({'results': results})
        
    except Exception as e:
        app.logger.error(f"Error in inquire search: {e}")
        return jsonify({'error': str(e)}), 500

@app.route('/api/inquire/chat', methods=['POST'])
@login_required
def inquire_chat():
    """Chat with filtered transcriptions using RAG."""
    if not ENABLE_INQUIRE_MODE:
        return jsonify({'error': 'Inquire mode is not enabled'}), 403
    try:
        data = request.json
        if not data:
            return jsonify({'error': 'No data provided'}), 400
        
        user_message = data.get('message')
        message_history = data.get('message_history', [])
        
        if not user_message:
            return jsonify({'error': 'No message provided'}), 400
        
        # Check if OpenRouter client is available
        if client is None:
            return jsonify({'error': 'Chat service is not available (OpenRouter client not configured)'}), 503
        
        # Build filters from request
        filters = {}
        if data.get('filter_tags'):
            filters['tag_ids'] = data['filter_tags']
        if data.get('filter_speakers'):
            filters['speaker_names'] = data['filter_speakers']
        if data.get('filter_recording_ids'):
            filters['recording_ids'] = data['filter_recording_ids']
        if data.get('filter_date_from'):
            filters['date_from'] = datetime.fromisoformat(data['filter_date_from']).date()
        if data.get('filter_date_to'):
            filters['date_to'] = datetime.fromisoformat(data['filter_date_to']).date()
        
        # Debug logging
        app.logger.info(f"Inquire chat - User: {current_user.username}, Query: '{user_message}', Filters: {filters}")
        
        # Capture user context before generator to avoid current_user being None
        user_id = current_user.id
        user_name = current_user.name if current_user.name else "the user"
        user_title = current_user.job_title if current_user.job_title else "professional"
        user_company = current_user.company if current_user.company else "their organization"
        user_output_language = current_user.output_language if current_user.output_language else None
        
        # Enhanced query processing with enrichment and debugging
        def create_status_response(status, message):
            """Helper to create SSE status updates"""
            return f"data: {json.dumps({'status': status, 'message': message})}\n\n"
        
        def generate_enhanced_chat():
            # Explicitly reference outer scope variables
            nonlocal user_id, user_name, user_title, user_company, user_output_language, data, filters
            
            try:
                # Send initial status
                yield create_status_response('processing', 'Analyzing your query...')
                
                # Step 1: Router - Determine if RAG lookup is needed
                router_prompt = f"""Analyze this user query to determine if it requires searching through transcription content or if it's a simple formatting/clarification request.

User query: "{user_message}"

Respond with ONLY "RAG" if the query requires searching transcriptions (asking about content, conversations, specific information from recordings).
Respond with ONLY "DIRECT" if it's a formatting request, clarification about previous responses, or doesn't require searching transcriptions.

Examples:
- "What did Beth say about the budget?" → RAG
- "Can you format this in separate headings?" → DIRECT  
- "Who mentioned the timeline?" → RAG
- "Make this more structured" → DIRECT"""

                try:
                    router_response = call_llm_completion(
                        messages=[
                            {"role": "system", "content": "You are a query router. Respond with only 'RAG' or 'DIRECT'."},
                            {"role": "user", "content": router_prompt}
                        ],
                        temperature=0.1,
                        max_tokens=10
                    )
                    
                    route_decision = router_response.choices[0].message.content.strip().upper()
                    app.logger.info(f"Router decision: {route_decision}")
                    
                    if route_decision == "DIRECT":
                        # Direct response without RAG lookup
                        yield create_status_response('responding', 'Generating direct response...')
                        
                        direct_prompt = f"""You are assisting {user_name}. Respond to their request directly using proper markdown formatting.

User request: "{user_message}"

Previous conversation context (if relevant):
{json.dumps(message_history[-2:] if message_history else [])}

Use proper markdown formatting including headings (##), bold (**text**), bullet points (-), etc."""

                        stream = call_llm_completion(
                            messages=[
                                {"role": "system", "content": direct_prompt},
                                {"role": "user", "content": user_message}
                            ],
                            temperature=0.7,
                            max_tokens=int(os.environ.get("CHAT_MAX_TOKENS", "2000")),
                            stream=True
                        )
                        
                        # Use helper function to process streaming with thinking tag support
                        for response in process_streaming_with_thinking(stream):
                            yield response
                        return
                        
                except Exception as e:
                    app.logger.warning(f"Router failed, defaulting to RAG: {e}")
                
                # Step 2: Query enrichment - generate better search terms based on user intent
                yield create_status_response('enriching', 'Enriching search query...')
                
                # Use captured user context for personalized search terms
                
                enrichment_prompt = f"""You are a query enhancement assistant. Given a user's question about transcribed meetings/recordings, generate 3-5 alternative search terms or phrases that would help find relevant content in a semantic search system.

User context:
- Name: {user_name}
- Title: {user_title}  
- Company: {user_company}

User question: "{user_message}"
Available context: Transcribed meetings and recordings with speakers: {', '.join(data.get('filter_speakers', []))}.

Generate search terms that would find relevant content. Focus on:
1. Key concepts and topics using the user's actual name instead of generic terms like "me"
2. Specific terminology that might be used in their professional context
3. Alternative phrasings of the question with proper names
4. Related terms that might appear in transcripts from their meetings

Examples:
- Instead of "what Beth told me" use "what Beth told {user_name}"
- Instead of "my last conversation" use "{user_name}'s conversation"
- Use their job title and company context when relevant

Respond with only a JSON array of strings: ["term1", "term2", "term3", ...]"""
                
                try:
                    enrichment_response = call_llm_completion(
                        messages=[
                            {"role": "system", "content": "You are a query enhancement assistant. Respond only with valid JSON arrays of search terms."},
                            {"role": "user", "content": enrichment_prompt}
                        ],
                        temperature=0.3,
                        max_tokens=200
                    )
                    
                    enriched_terms = json.loads(enrichment_response.choices[0].message.content.strip())
                    app.logger.info(f"Enriched search terms: {enriched_terms}")
                    
                    # Combine original query with enriched terms for search
                    search_queries = [user_message] + enriched_terms[:3]  # Use original + top 3 enriched terms
                    
                except Exception as e:
                    app.logger.warning(f"Query enrichment failed, using original query: {e}")
                    search_queries = [user_message]
                
                # Step 2: Semantic search with multiple queries
                yield create_status_response('searching', 'Searching transcriptions...')
                
                all_chunks = []
                seen_chunk_ids = set()
                
                for query in search_queries:
                    with app.app_context():
                        chunk_results = semantic_search_chunks(user_id, query, filters, 8)
                        app.logger.info(f"Search query '{query}' returned {len(chunk_results)} chunks")
                    
                    for chunk, similarity in chunk_results:
                        if chunk and chunk.id not in seen_chunk_ids:
                            all_chunks.append((chunk, similarity))
                            seen_chunk_ids.add(chunk.id)
                
                # Sort by similarity and take top results
                all_chunks.sort(key=lambda x: x[1], reverse=True)
                chunk_results = all_chunks[:data.get('context_chunks', 8)]
                
                app.logger.info(f"Final chunk results: {len(chunk_results)} chunks with similarities: {[f'{s:.3f}' for _, s in chunk_results]}")
                
                # Step 2.5: Auto-detect mentioned speakers and apply filters if needed
                with app.app_context():
                    # Get available speakers
                    recordings_with_participants = Recording.query.filter_by(user_id=user_id).filter(
                        Recording.participants.isnot(None),
                        Recording.participants != ''
                    ).all()
                    
                    available_speakers = set()
                    for recording in recordings_with_participants:
                        if recording.participants:
                            participants = [p.strip() for p in recording.participants.split(',') if p.strip()]
                            available_speakers.update(participants)
                    
                    # Check if any speakers are mentioned in the user query but missing from results
                    mentioned_speakers = []
                    for speaker in available_speakers:
                        if speaker.lower() in user_message.lower():
                            # Check if this speaker appears in current chunk results
                            speaker_in_results = False
                            for chunk, _ in chunk_results:
                                if chunk and (
                                    (chunk.speaker_name and speaker.lower() in chunk.speaker_name.lower()) or
                                    (chunk.recording and chunk.recording.participants and speaker.lower() in chunk.recording.participants.lower())
                                ):
                                    speaker_in_results = True
                                    break
                            
                            if not speaker_in_results:
                                mentioned_speakers.append(speaker)
                    
                    # If we found mentioned speakers not in results, automatically apply speaker filter
                    if mentioned_speakers and not data.get('filter_speakers'):  # Only if no speaker filter already applied
                        app.logger.info(f"Auto-detected mentioned speakers not in results: {mentioned_speakers}")
                        yield create_status_response('filtering', f'Detected mention of {", ".join(mentioned_speakers)}, applying speaker filter...')
                        
                        # Apply automatic speaker filter
                        auto_filters = filters.copy()
                        auto_filters['speaker_names'] = mentioned_speakers
                        
                        # Re-run semantic search with speaker filter
                        auto_filtered_chunks = []
                        auto_filtered_seen_ids = set()
                        
                        for query in search_queries:
                            with app.app_context():
                                auto_filtered_results = semantic_search_chunks(user_id, query, auto_filters, data.get('context_chunks', 8))
                                app.logger.info(f"Auto-filtered search for '{query}' with speakers {mentioned_speakers} returned {len(auto_filtered_results)} chunks")
                            
                            for chunk, similarity in auto_filtered_results:
                                if chunk and chunk.id not in auto_filtered_seen_ids:
                                    auto_filtered_chunks.append((chunk, similarity))
                                    auto_filtered_seen_ids.add(chunk.id)
                        
                        # If auto-filter found better results, use them
                        if len(auto_filtered_chunks) > 0:
                            auto_filtered_chunks.sort(key=lambda x: x[1], reverse=True)
                            chunk_results = auto_filtered_chunks[:data.get('context_chunks', 8)]
                            app.logger.info(f"Auto speaker filter found {len(chunk_results)} relevant chunks, using filtered results")
                            filters = auto_filters  # Update filters for context building
                
                # Step 3: Evaluate results and re-query if needed
                if len(chunk_results) < 2:  # If we got very few results, try a broader search
                    yield create_status_response('requerying', 'Expanding search scope...')
                    
                    # Try without speaker filter if it was applied
                    broader_filters = filters.copy()
                    if 'speaker_names' in broader_filters:
                        del broader_filters['speaker_names']
                        app.logger.info("Retrying search without speaker filter...")
                        
                        for query in search_queries:
                            with app.app_context():
                                chunk_results_broader = semantic_search_chunks(user_id, query, broader_filters, 6)
                            for chunk, similarity in chunk_results_broader:
                                if chunk and chunk.id not in seen_chunk_ids:
                                    all_chunks.append((chunk, similarity))
                                    seen_chunk_ids.add(chunk.id)
                        
                        # Re-sort and limit
                        all_chunks.sort(key=lambda x: x[1], reverse=True)
                        chunk_results = all_chunks[:data.get('context_chunks', 8)]
                        app.logger.info(f"Broader search returned {len(chunk_results)} total chunks")
                
                # Build context from retrieved chunks
                yield create_status_response('contextualizing', 'Building context...')
                
                # Group chunks by recording and organize properly
                recording_chunks = {}
                recording_ids_in_context = set()
                
                for chunk, similarity in chunk_results:
                    if not chunk or not chunk.recording:
                        continue
                    recording_id = chunk.recording.id
                    recording_ids_in_context.add(recording_id)
                    
                    if recording_id not in recording_chunks:
                        recording_chunks[recording_id] = {
                            'recording': chunk.recording,
                            'chunks': []
                        }
                    
                    recording_chunks[recording_id]['chunks'].append({
                        'chunk': chunk,
                        'similarity': similarity
                    })
                
                # Build organized context pieces
                context_pieces = []
                
                for recording_id, data in recording_chunks.items():
                    recording = data['recording']
                    chunks = data['chunks']
                    
                    # Sort chunks by their index to maintain chronological order
                    chunks.sort(key=lambda x: x['chunk'].chunk_index)
                    
                    # Build recording header with complete metadata
                    header = f"=== {recording.title} [Recording ID: {recording_id}] ==="
                    if recording.meeting_date:
                        header += f" ({recording.meeting_date})"
                    
                    # Add participants information
                    if recording.participants:
                        participants_list = [p.strip() for p in recording.participants.split(',') if p.strip()]
                        header += f"\\nParticipants: {', '.join(participants_list)}"
                    
                    context_piece = header + "\\n\\n"
                    
                    # Process chunks and detect non-continuity
                    prev_chunk_index = None
                    for chunk_data in chunks:
                        chunk = chunk_data['chunk']
                        similarity = chunk_data['similarity']
                        
                        # Check for non-continuity
                        if prev_chunk_index is not None and chunk.chunk_index != prev_chunk_index + 1:
                            context_piece += "\\n[... gap in transcript - non-consecutive chunks ...]\\n\\n"
                        
                        # Add speaker information if available
                        speaker_info = ""
                        if chunk.speaker_name:
                            speaker_info = f"{chunk.speaker_name}: "
                        elif chunk.start_time is not None:
                            speaker_info = f"[{chunk.start_time:.1f}s]: "
                        
                        # Add timing info if available
                        timing_info = ""
                        if chunk.start_time is not None and chunk.end_time is not None:
                            timing_info = f" [{chunk.start_time:.1f}s-{chunk.end_time:.1f}s]"
                        
                        context_piece += f"{speaker_info}{chunk.content}{timing_info} (similarity: {similarity:.3f})\\n\\n"
                        prev_chunk_index = chunk.chunk_index
                    
                    context_pieces.append(context_piece)
                
                app.logger.info(f"Built context from {len(chunk_results)} chunks across {len(recording_chunks)} recordings")
                
                # Generate response
                yield create_status_response('responding', 'Generating response...')
                
                # Prepare system prompt
                language_instruction = f"Please provide all your responses in {user_output_language}." if user_output_language else ""
                
                # Build filter description for context
                filter_description = []
                with app.app_context():
                    if data.get('filter_tags'):
                        tag_names = [tag.name for tag in Tag.query.filter(Tag.id.in_(data['filter_tags'])).all()]
                        filter_description.append(f"tags: {', '.join(tag_names)}")
                if data.get('filter_speakers'):
                    filter_description.append(f"speakers: {', '.join(data['filter_speakers'])}")
                if data.get('filter_date_from') or data.get('filter_date_to'):
                    date_range = []
                    if data.get('filter_date_from'):
                        date_range.append(f"from {data['filter_date_from']}")
                    if data.get('filter_date_to'):
                        date_range.append(f"to {data['filter_date_to']}")
                    filter_description.append(f"dates: {' '.join(date_range)}")
                
                filter_text = f" (filtered by {'; '.join(filter_description)})" if filter_description else ""
                
                context_text = "\n\n".join(context_pieces) if context_pieces else "No relevant context found."
                
                # Get transcript length limit setting and available speakers
                with app.app_context():
                    transcript_limit = SystemSetting.get_setting('transcript_length_limit', 30000)
                    
                    # Get all available speakers for this user
                    recordings_with_participants = Recording.query.filter_by(user_id=user_id).filter(
                        Recording.participants.isnot(None),
                        Recording.participants != ''
                    ).all()
                    
                    available_speakers = set()
                    for recording in recordings_with_participants:
                        if recording.participants:
                            participants = [p.strip() for p in recording.participants.split(',') if p.strip()]
                            available_speakers.update(participants)
                    
                    available_speakers = sorted(list(available_speakers))
                
                system_prompt = f"""You are a professional meeting and audio transcription analyst assisting {user_name}, who is a(n) {user_title} at {user_company}. {language_instruction}

You are analyzing transcriptions from multiple recordings{filter_text}. The following context has been retrieved based on semantic similarity to the user's question:

<<start context>>
{context_text}
<<end context>>

The system has automatically analyzed your query and retrieved the most relevant context from your transcriptions. The search returned {len(chunk_results)} chunks from {len(recording_ids_in_context)} recording(s).

**Available speakers in your recordings**: {', '.join(available_speakers) if available_speakers else 'None available'}

**Recording IDs in context**: {list(recording_ids_in_context)}

IMPORTANT FORMATTING INSTRUCTIONS:
You MUST use proper markdown formatting in your responses. Structure your response as follows:

1. **Always use markdown syntax** - Use `#`, `##`, `###` for headings, `**bold**`, `*italic*`, `-` for lists, etc.
2. Start with a brief summary or preamble if helpful
3. Organize information by source transcript using clear markdown headings
4. Use the format: `## [Recording Title] - [Date if available]` 
5. Under each heading, provide the relevant information from that specific recording using bullet points and formatting
6. Include speaker names when referring to specific statements using **bold** formatting
7. Use bullet points (`-`) and sub-bullets for organizing information clearly

**Required Example Structure:**
Brief summary with **key points** highlighted...

## Meeting Discussion on Project Implementation - 2024-06-18
- **Speaker A** mentioned that "there's significant support needed for implementation"
- **Speaker B** confirmed the upcoming meeting with the technical team
- Key topics discussed:
  - Budget planning considerations
  - Timeline coordination needs

## Budget Planning Meeting - 2024-05-30  
- **Speaker A** reviewed the budget document
- **Speaker C** will approve the final version for submission
- Important details:
  - Budget represents approximately 1/3 of the project total
  - Coordination needed for upcoming milestones

Order your response with notes from the most recent meetings first. Always use proper markdown formatting and structure by source recording for maximum clarity and readability."""
        
                # Prepare messages array
                messages = [{"role": "system", "content": system_prompt}]
                if message_history:
                    messages.extend(message_history)
                messages.append({"role": "user", "content": user_message})

                # Enable streaming
                stream = call_llm_completion(
                    messages=messages,
                    temperature=0.7,
                    max_tokens=int(os.environ.get("CHAT_MAX_TOKENS", "2000")),
                    stream=True
                )
                
                # Buffer content to detect full transcript requests
                response_buffer = ""
                
                # Buffer content to detect full transcript requests
                response_buffer = ""
                content_buffer = ""
                in_thinking = False
                thinking_buffer = ""
                
                for chunk in stream:
                    content = chunk.choices[0].delta.content
                    if content:
                        response_buffer += content
                        content_buffer += content
                        
                        # Check if this is a full transcript request
                        if response_buffer.strip().startswith("REQUEST_FULL_TRANSCRIPT:"):
                            lines = response_buffer.split('\n')
                            request_line = lines[0].strip()
                            
                            if ':' in request_line:
                                try:
                                    recording_id = int(request_line.split(':')[1])
                                    app.logger.info(f"Agent requested full transcript for recording {recording_id}")
                                    
                                    # Fetch full transcript
                                    yield create_status_response('fetching', f'Retrieving full transcript for recording {recording_id}...')
                                    
                                    with app.app_context():
                                        recording = db.session.get(Recording, recording_id)
                                        if recording and recording.user_id == user_id and recording.transcription:
                                            # Apply transcript length limit
                                            if transcript_limit == -1:
                                                full_transcript = recording.transcription
                                            else:
                                                full_transcript = recording.transcription[:transcript_limit]
                                            
                                            # Add full transcript to context
                                            full_context = f"{context_text}\n\n<<FULL TRANSCRIPT - {recording.title}>>\n{full_transcript}\n<<END FULL TRANSCRIPT>>"
                                            
                                            # Update system prompt with full transcript
                                            updated_system_prompt = system_prompt.replace(
                                                f"<<start context>>\n{context_text}\n<<end context>>",
                                                f"<<start context>>\n{full_context}\n<<end context>>"
                                            )
                                            
                                            # Create new messages with updated context
                                            updated_messages = [{"role": "system", "content": updated_system_prompt}]
                                            if message_history:
                                                updated_messages.extend(message_history)
                                            updated_messages.append({"role": "user", "content": user_message})
                                            
                                            # Generate new response with full context
                                            yield create_status_response('responding', 'Analyzing full transcript...')
                                            
                                            new_stream = call_llm_completion(
                                                messages=updated_messages,
                                                temperature=0.7,
                                                max_tokens=int(os.environ.get("CHAT_MAX_TOKENS", "2000")),
                                                stream=True
                                            )
                                            
                                            # Use helper function to process streaming with thinking tag support
                                            for response in process_streaming_with_thinking(new_stream):
                                                yield response
                                            return
                                        else:
                                            # Recording not found or no permission
                                            error_msg = f"\n\nError: Unable to access full transcript for recording {recording_id}. Recording may not exist or you may not have permission."
                                            yield f"data: {json.dumps({'delta': error_msg})}\n\n"
                                            yield f"data: {json.dumps({'end_of_stream': True})}\n\n"
                                            return
                                            
                                except (ValueError, IndexError):
                                    app.logger.warning(f"Invalid transcript request format: {request_line}")
                                    # Continue with normal streaming
                                    pass
                        
                        # Process the buffer to detect and handle thinking tags
                        while True:
                            if not in_thinking:
                                # Look for opening thinking tag
                                think_start = re.search(r'<think(?:ing)?>', content_buffer, re.IGNORECASE)
                                if think_start:
                                    # Send any content before the thinking tag
                                    before_thinking = content_buffer[:think_start.start()]
                                    if before_thinking:
                                        yield f"data: {json.dumps({'delta': before_thinking})}\n\n"
                                    
                                    # Start capturing thinking content
                                    in_thinking = True
                                    content_buffer = content_buffer[think_start.end():]
                                    thinking_buffer = ""
                                else:
                                    # No thinking tag found, send accumulated content
                                    if content_buffer:
                                        yield f"data: {json.dumps({'delta': content_buffer})}\n\n"
                                    content_buffer = ""
                                    break
                            else:
                                # We're inside a thinking tag, look for closing tag
                                think_end = re.search(r'</think(?:ing)?>', content_buffer, re.IGNORECASE)
                                if think_end:
                                    # Capture thinking content up to the closing tag
                                    thinking_buffer += content_buffer[:think_end.start()]
                                    
                                    # Send the thinking content as a special type
                                    if thinking_buffer.strip():
                                        yield f"data: {json.dumps({'thinking': thinking_buffer.strip()})}\n\n"
                                    
                                    # Continue processing after the closing tag
                                    in_thinking = False
                                    content_buffer = content_buffer[think_end.end():]
                                    thinking_buffer = ""
                                else:
                                    # Still inside thinking tag, accumulate content
                                    thinking_buffer += content_buffer
                                    content_buffer = ""
                                    break
                
                # Handle any remaining content
                if in_thinking and thinking_buffer:
                    # Unclosed thinking tag - send as thinking content
                    yield f"data: {json.dumps({'thinking': thinking_buffer.strip()})}\n\n"
                elif content_buffer:
                    # Regular content
                    yield f"data: {json.dumps({'delta': content_buffer})}\n\n"
                
                yield f"data: {json.dumps({'end_of_stream': True})}\n\n"
                
            except Exception as e:
                app.logger.error(f"Error in enhanced chat generation: {e}")
                yield f"data: {json.dumps({'error': str(e)})}\n\n"
        
        return Response(generate_enhanced_chat(), mimetype='text/event-stream')
        
    except Exception as e:
        app.logger.error(f"Error in inquire chat endpoint: {str(e)}")
        return jsonify({'error': str(e)}), 500

@app.route('/api/recording/<int:recording_id>/process_chunks', methods=['POST'])
@login_required
def process_recording_chunks_endpoint(recording_id):
    """Process chunks for a specific recording."""
    try:
        recording = db.session.get(Recording, recording_id)
        if not recording:
            return jsonify({'error': 'Recording not found'}), 404
        
        if recording.user_id != current_user.id:
            return jsonify({'error': 'Permission denied'}), 403
        
        success = process_recording_chunks(recording_id)
        if success:
            return jsonify({'message': 'Chunks processed successfully'})
        else:
            return jsonify({'error': 'Failed to process chunks'}), 500
            
    except Exception as e:
        app.logger.error(f"Error in process chunks endpoint: {e}")
        return jsonify({'error': str(e)}), 500

@app.route('/api/inquire/available_filters', methods=['GET'])
@login_required
def get_available_filters():
    """Get available filter options for the user."""
    if not ENABLE_INQUIRE_MODE:
        return jsonify({'error': 'Inquire mode is not enabled'}), 403
    try:
        # Get user's tags
        tags = Tag.query.filter_by(user_id=current_user.id).all()
        
        # Get unique speakers from user's recordings participants field
        recordings_with_participants = Recording.query.filter_by(user_id=current_user.id).filter(
            Recording.participants.isnot(None),
            Recording.participants != ''
        ).all()
        
        speaker_names = set()
        for recording in recordings_with_participants:
            if recording.participants:
                # Split participants by comma and clean up
                participants = [p.strip() for p in recording.participants.split(',') if p.strip()]
                speaker_names.update(participants)
        
        speaker_names = sorted(list(speaker_names))
        
        # Get user's recordings for recording-specific filtering
        recordings = Recording.query.filter_by(user_id=current_user.id).filter(
            Recording.status == 'COMPLETED'
        ).order_by(Recording.created_at.desc()).all()
        
        return jsonify({
            'tags': [tag.to_dict() for tag in tags],
            'speakers': speaker_names,
            'recordings': [{'id': r.id, 'title': r.title, 'meeting_date': r.meeting_date.isoformat() if r.meeting_date else None} for r in recordings]
        })
        
    except Exception as e:
        app.logger.error(f"Error getting available filters: {e}")
        return jsonify({'error': str(e)}), 500

@app.route('/api/admin/migrate_recordings', methods=['POST'])
@login_required
def migrate_existing_recordings_api():
    """API endpoint to migrate existing recordings for inquire mode (admin only)."""
    if not current_user.is_admin:
        return jsonify({'error': 'Unauthorized. Admin access required.'}), 403
    
    try:
        # Count recordings that need processing
        completed_recordings = Recording.query.filter_by(status='COMPLETED').all()
        recordings_needing_processing = []
        
        for recording in completed_recordings:
            if recording.transcription:  # Has transcription
                chunk_count = TranscriptChunk.query.filter_by(recording_id=recording.id).count()
                if chunk_count == 0:  # No chunks yet
                    recordings_needing_processing.append(recording)
        
        if len(recordings_needing_processing) == 0:
            return jsonify({
                'success': True,
                'message': 'All recordings are already processed for inquire mode',
                'processed': 0,
                'total': len(completed_recordings)
            })
        
        # Process in small batches to avoid timeout
        batch_size = min(5, len(recordings_needing_processing))  # Process max 5 at a time
        processed = 0
        errors = 0
        
        for i in range(min(batch_size, len(recordings_needing_processing))):
            recording = recordings_needing_processing[i]
            try:
                success = process_recording_chunks(recording.id)
                if success:
                    processed += 1
                else:
                    errors += 1
            except Exception as e:
                app.logger.error(f"Error processing recording {recording.id} for migration: {e}")
                errors += 1
        
        remaining = max(0, len(recordings_needing_processing) - batch_size)
        
        return jsonify({
            'success': True,
            'message': f'Processed {processed} recordings. {remaining} remaining.',
            'processed': processed,
            'errors': errors,
            'remaining': remaining,
            'total': len(recordings_needing_processing)
        })
        
    except Exception as e:
        app.logger.error(f"Error in migration API: {e}")
        return jsonify({'error': str(e)}), 500


# --- Auto-Processing File Monitor Integration ---
def initialize_file_monitor():
    """Initialize file monitor after app is fully loaded to avoid circular imports."""
    try:
        # Import here to avoid circular imports
        import file_monitor
        file_monitor.start_file_monitor()
        app.logger.info("File monitor initialization completed")
    except Exception as e:
        app.logger.warning(f"File monitor initialization failed: {e}")

def get_file_monitor_functions():
    """Get file monitor functions, handling import errors gracefully."""
    try:
        import file_monitor
        return file_monitor.start_file_monitor, file_monitor.stop_file_monitor, file_monitor.get_file_monitor_status
    except ImportError as e:
        app.logger.warning(f"File monitor not available: {e}")
        
        # Create stub functions if file_monitor is not available
        def start_file_monitor():
            pass
        def stop_file_monitor():
            pass
        def get_file_monitor_status():
            return {'running': False, 'error': 'File monitor module not available'}
        
        return start_file_monitor, stop_file_monitor, get_file_monitor_status

# --- Auto-Processing API Endpoints ---
@app.route('/admin/auto-process/status', methods=['GET'])
@login_required
def admin_get_auto_process_status():
    """Get the status of the automated file processing system."""
    if not current_user.is_admin:
        return jsonify({'error': 'Unauthorized'}), 403
    
    try:
        _, _, get_file_monitor_status = get_file_monitor_functions()
        status = get_file_monitor_status()
        
        # Add configuration info
        config = {
            'enabled': os.environ.get('ENABLE_AUTO_PROCESSING', 'false').lower() == 'true',
            'watch_directory': os.environ.get('AUTO_PROCESS_WATCH_DIR', '/data/auto-process'),
            'check_interval': int(os.environ.get('AUTO_PROCESS_CHECK_INTERVAL', '30')),
            'mode': os.environ.get('AUTO_PROCESS_MODE', 'admin_only'),
            'default_username': os.environ.get('AUTO_PROCESS_DEFAULT_USERNAME')
        }
        
        return jsonify({
            'status': status,
            'config': config
        })
        
    except Exception as e:
        app.logger.error(f"Error getting auto-process status: {e}")
        return jsonify({'error': str(e)}), 500

@app.route('/admin/auto-process/start', methods=['POST'])
@login_required
def admin_start_auto_process():
    """Start the automated file processing system."""
    if not current_user.is_admin:
        return jsonify({'error': 'Unauthorized'}), 403
    
    try:
        start_file_monitor, _, _ = get_file_monitor_functions()
        start_file_monitor()
        return jsonify({'success': True, 'message': 'Auto-processing started'})
    except Exception as e:
        app.logger.error(f"Error starting auto-process: {e}")
        return jsonify({'error': str(e)}), 500

@app.route('/admin/auto-process/stop', methods=['POST'])
@login_required
def admin_stop_auto_process():
    """Stop the automated file processing system."""
    if not current_user.is_admin:
        return jsonify({'error': 'Unauthorized'}), 403
    
    try:
        _, stop_file_monitor, _ = get_file_monitor_functions()
        stop_file_monitor()
        return jsonify({'success': True, 'message': 'Auto-processing stopped'})
    except Exception as e:
        app.logger.error(f"Error stopping auto-process: {e}")
        return jsonify({'error': str(e)}), 500

@app.route('/admin/auto-process/config', methods=['POST'])
@login_required
def admin_update_auto_process_config():
    """Update auto-processing configuration (requires restart)."""
    if not current_user.is_admin:
        return jsonify({'error': 'Unauthorized'}), 403
    
    try:
        data = request.json
        if not data:
            return jsonify({'error': 'No configuration data provided'}), 400
        
        # This endpoint would typically update environment variables or config files
        # For now, we'll just return the current config and note that restart is required
        return jsonify({
            'success': True, 
            'message': 'Configuration updated. Restart required to apply changes.',
            'note': 'Environment variables need to be updated manually and application restarted.'
        })
        
    except Exception as e:
        app.logger.error(f"Error updating auto-process config: {e}")
        return jsonify({'error': str(e)}), 500

@app.route('/admin/inquire/process-recordings', methods=['POST'])
@login_required
def admin_process_recordings_for_inquire():
    """Process all remaining recordings for inquire mode (chunk and embed them)."""
    if not current_user.is_admin:
        return jsonify({'error': 'Unauthorized'}), 403
    
    try:
        # Get optional parameters from request
        data = request.json or {}
        batch_size = data.get('batch_size', 10)
        max_recordings = data.get('max_recordings', None)
        
        # Find recordings that need processing
        completed_recordings = Recording.query.filter_by(status='COMPLETED').all()
        recordings_needing_processing = []
        
        for recording in completed_recordings:
            if recording.transcription:  # Has transcription
                chunk_count = TranscriptChunk.query.filter_by(recording_id=recording.id).count()
                if chunk_count == 0:  # No chunks yet
                    recordings_needing_processing.append(recording)
                    if max_recordings and len(recordings_needing_processing) >= max_recordings:
                        break
        
        total_to_process = len(recordings_needing_processing)
        
        if total_to_process == 0:
            return jsonify({
                'success': True,
                'message': 'All recordings are already processed for inquire mode.',
                'processed': 0,
                'total': 0
            })
        
        # Process recordings in batches
        processed = 0
        failed = []
        
        for recording in recordings_needing_processing:
            try:
                success = process_recording_chunks(recording.id)
                if success:
                    processed += 1
                    app.logger.info(f"Admin API: Processed chunks for recording: {recording.title} ({recording.id})")
                else:
                    failed.append({'id': recording.id, 'title': recording.title, 'reason': 'Processing returned false'})
            except Exception as e:
                app.logger.error(f"Admin API: Failed to process recording {recording.id}: {e}")
                failed.append({'id': recording.id, 'title': recording.title, 'reason': str(e)})
            
            # Commit after each batch
            if processed % batch_size == 0:
                db.session.commit()
        
        # Final commit
        db.session.commit()
        
        return jsonify({
            'success': True,
            'message': f'Processed {processed} out of {total_to_process} recordings.',
            'processed': processed,
            'total': total_to_process,
            'failed': failed
        })
        
    except Exception as e:
        app.logger.error(f"Error in admin process recordings endpoint: {e}")
        db.session.rollback()
        return jsonify({'error': str(e)}), 500

@app.route('/admin/inquire/status', methods=['GET'])
@login_required  
def admin_inquire_status():
    """Get the status of recordings for inquire mode."""
    if not current_user.is_admin:
        return jsonify({'error': 'Unauthorized'}), 403
    
    try:
        # Count total completed recordings
        total_completed = Recording.query.filter_by(status='COMPLETED').count()
        
        # Count recordings with transcriptions
        recordings_with_transcriptions = Recording.query.filter(
            Recording.status == 'COMPLETED',
            Recording.transcription.isnot(None),
            Recording.transcription != ''
        ).count()
        
        # Count recordings that have been processed for inquire mode
        processed_recordings = db.session.query(Recording.id).join(
            TranscriptChunk, Recording.id == TranscriptChunk.recording_id
        ).distinct().count()
        
        # Count recordings that still need processing
        completed_recordings = Recording.query.filter_by(status='COMPLETED').all()
        need_processing = 0
        
        for recording in completed_recordings:
            if recording.transcription:  # Has transcription
                chunk_count = TranscriptChunk.query.filter_by(recording_id=recording.id).count()
                if chunk_count == 0:  # No chunks yet
                    need_processing += 1
        
        # Get total chunks and embeddings count
        total_chunks = TranscriptChunk.query.count()
        
        return jsonify({
            'total_completed_recordings': total_completed,
            'recordings_with_transcriptions': recordings_with_transcriptions,
            'processed_for_inquire': processed_recordings,
            'need_processing': need_processing,
            'total_chunks': total_chunks,
            'embeddings_available': EMBEDDINGS_AVAILABLE
        })
        
    except Exception as e:
        app.logger.error(f"Error getting inquire status: {e}")
        return jsonify({'error': str(e)}), 500

with app.app_context():
    # Set dynamic MAX_CONTENT_LENGTH based on database setting
    max_file_size_mb = SystemSetting.get_setting('max_file_size_mb', 250)
    if not max_file_size_mb or max_file_size_mb <= 0:
        max_file_size_mb = 250  # Default

    app.config['MAX_CONTENT_LENGTH'] = max_file_size_mb * 1024 * 1024
    app.logger.info(f"Set MAX_CONTENT_LENGTH to {max_file_size_mb}MB from database setting")

    # Initialize file monitor after app setup
    initialize_file_monitor()

## --- Mediamtx Stream Ingest (FFmpeg) ---
@app.route('/start_stream_bot', methods=['POST'])
@login_required
def start_stream_bot():
    req_json = request.get_json(silent=True) or {}
    meet_url = req_json.get('meet_url')
    user_id = current_user.id
    session_id = request.cookies.get('session')
    if not meet_url:
        return jsonify({'error': 'Missing meet_url'}), 400
    # Publish start request to Redis
    
    # valid statuses: deploy, stop, restart, status
    payload = {
        'command': 'deploy',
        'meeting_id': meet_url.split('/')[-1],
        'user_id': user_id,
        'session_id': session_id
    }
    redis_client.publish('stream_bot_requests', json.dumps(payload))
    return jsonify({'status': 'started'})

@app.route('/stop_stream_bot', methods=['POST'])
@login_required
def stop_stream_bot():
    user_id = current_user.id
    session_id = request.cookies.get('session')
    # Publish stop request to Redis
    payload = {
        'command': 'stop',
        'user_id': user_id,
        'session_id': session_id
    }
    redis_client.publish('stream_bot_requests', json.dumps(payload))
    return jsonify({'status': 'stopped'})

"""
TODO: Backend

Security: Validate and authenticate chunk uploads (ensure only authorized bot/Mediamtx can send).
Recording management: Ensure each stream session creates/updates a proper Recording entry in the database.
Robust error handling/logging for chunk processing failures.
Optional: Endpoint for stream/bot status (for frontend polling).
"""

# Like MediaMTX instance
@app.route('/api/stream_chunk', methods=['POST'])
def receive_stream_chunk():
    # Validate shared secret
    import os
    expected_secret = os.environ.get('STREAM_CHUNK_SECRET')
    provided_secret = request.headers.get('X-Stream-Secret')
    if not expected_secret or provided_secret != expected_secret:
        app.logger.warning('Unauthorized stream chunk upload attempt')
        return jsonify({'error': 'Unauthorized'}), 401

    # Get raw audio bytes from request
    raw_bytes = request.data
    # Optionally get metadata (user/session/recording_id) from headers or JSON
    recording_id = request.headers.get('X-Recording-ID')
    # Save chunk as temp WAV file
    import wave, tempfile, os
    with tempfile.NamedTemporaryFile(delete=False, suffix='.wav', dir=app.config['UPLOAD_FOLDER']) as tmp_wav:
        wf = wave.open(tmp_wav, 'wb')
        wf.setnchannels(1)
        wf.setsampwidth(2)  # 16-bit PCM
        wf.setframerate(16000)
        wf.writeframes(raw_bytes)
        wf.close()
        tmp_wav_path = tmp_wav.name
    # Enqueue for transcription/processing
    try:
        transcribe_single_file(tmp_wav_path, recording_id)
    except Exception as e:
        app.logger.error(f"Error processing stream chunk: {e}")
        return jsonify({'error': 'Chunk processing failed'}), 500
    # Clean up temp file
    try:
        os.remove(tmp_wav_path)
    except Exception:
        pass
    return jsonify({'status': 'chunk processed'})

## --- End Mediamtx Stream Ingest ---

if __name__ == '__main__':
    # Consider using waitress or gunicorn for production
    # waitress-serve --host 0.0.0.0 --port 8899 app:app
    # For development:
    app.run(host='0.0.0.0', port=8899, debug=True) # Set debug=False if thread issues arise<|MERGE_RESOLUTION|>--- conflicted
+++ resolved
@@ -7,17 +7,10 @@
 try:
     from flask import Markup
 except ImportError:
-<<<<<<< HEAD
-    from markupsafe import Markup # type: ignore
-from flask_sqlalchemy import SQLAlchemy # type: ignore
-from datetime import datetime
-from openai import OpenAI # Keep using the OpenAI library # type: ignore
-=======
     from markupsafe import Markup
 from flask_sqlalchemy import SQLAlchemy
 from datetime import datetime, timedelta
 from openai import OpenAI # Keep using the OpenAI library
->>>>>>> 24840b84
 import json
 from werkzeug.utils import secure_filename
 from werkzeug.exceptions import RequestEntityTooLarge
